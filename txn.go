// Copyright (c) HashiCorp, Inc.
// SPDX-License-Identifier: BUSL-1.1

package adaptive

import (
	"bytes"
	"github.com/hashicorp/golang-lru/v2/simplelru"
	"sync"
)

const defaultModifiedCache = 8192

type Txn[T any] struct {
	tree *RadixTree[T]

	size uint64

	// snap is a snapshot of the node node for use if we have to run the
	// slow notify algorithm.
	snap Node[T]

	// trackChannels is used to hold channels that need to be notified to
	// signal mutation of the tree. This will only hold up to
	// defaultModifiedCache number of entries, after which we will set the
	// trackOverflow flag, which will cause us to use a more expensive
	// algorithm to perform the notifications. Mutation tracking is only
	// performed if trackMutate is true.
	//trackIds      map[uint64]struct{}
	trackOverflow bool
	trackMutate   bool

	// writable is a cache of writable nodes that have been created during
	// the course of the transaction. This allows us to re-use the same
	// nodes for further writes and avoid unnecessary copies of nodes that
	// have never been exposed outside the transaction. This will only hold
	// up to defaultModifiedCache number of entries.
	writable *simplelru.LRU[Node[T], any]
}

func (t *Txn[T]) writeNode(n Node[T]) Node[T] {
	if t.writable == nil {
		lru, err := simplelru.NewLRU[Node[T], any](defaultModifiedCache, nil)
		if err != nil {
			panic(err)
		}
		t.writable = lru
	}

	if _, ok := t.writable.Get(n); ok {
		return n
	}
	if t.trackMutate {
		t.trackChannel(n)
	}
	nc := n.clone(false, false)
	nc.incrementRefCount()
	// Mark this node as writable.
	t.writable.Add(nc, nil)
	return nc
}

// Txn starts a new transaction that can be used to mutate the tree
func (t *RadixTree[T]) Txn() *Txn[T] {
	treeClone := t.Clone(false)
	txn := &Txn[T]{
		size: t.size,
		tree: treeClone,
	}
	return txn
}

// Clone makes an independent copy of the transaction. The new transaction
// does not track any nodes and has TrackMutate turned off. The cloned transaction will contain any uncommitted writes in the original transaction but further mutations to either will be independent and result in different radix trees on Commit. A cloned transaction may be passed to another goroutine and mutated there independently however each transaction may only be mutated in a single thread.
func (t *Txn[T]) Clone() *Txn[T] {
	// reset the writable node cache to avoid leaking future writes into the clone

	txn := &Txn[T]{
		tree: t.tree.Clone(false),
		size: t.size,
	}
	return txn
}

// TrackMutate can be used to toggle if mutations are tracked. If this is enabled
// then notifications will be issued for affected internal nodes and leaves when
// the transaction is committed.
func (t *Txn[T]) TrackMutate(track bool) {
	t.trackMutate = track
}

// Get is used to look up a specific key, returning
// the value and if it was found
func (t *Txn[T]) Get(k []byte) (T, bool) {
	res, found, _ := t.tree.Get(k)
	return res, found
}

func (t *Txn[T]) Insert(key []byte, value T) (T, bool) {
	var old int
	oldRootCh := t.tree.root.getMutateCh()
	newRoot, oldVal := t.recursiveInsert(t.tree.root, getTreeKey(key), value, 0, &old)
	if old == 0 {
		t.size++
		t.tree.size++
	}
	if t.trackMutate {
		newRoot.setMutateCh(oldRootCh)
		t.trackChannel(t.tree.root)
	}
	t.tree.root = newRoot
	return oldVal, old == 1
}

func (t *Txn[T]) recursiveInsert(node Node[T], key []byte, value T, depth int, old *int) (Node[T], T) {
	var zero T

	node.processLazyRef()

	if node.isLeaf() {
		// This means node is nil
		if node.getKeyLen() == 0 {
			nl := t.makeLeaf(key, value)
			node.processLazyRef()
			nl.processLazyRef()
			if t.trackMutate {
				t.trackChannel(node)
			}
			return nl, zero
		}
	}

	// If we are at a leaf, we need to replace it with a node
	if node.isLeaf() {
		// Check if we are updating an existing value
		nodeKey := node.getKey()
		if len(key) == len(nodeKey) && bytes.Equal(nodeKey, key) {
			*old = 1
			if t.trackMutate {
				t.trackChannel(node)
			}
			nl := t.makeLeaf(key, value)
			node.incrementLazyRefCount(-1)
			val := node.getValue()
			return nl, val
		}

		// New value, we must split the leaf into a node4
		newLeaf2 := t.makeLeaf(key, value)

		doClone := node.getRefCount() > 1

		if doClone {
			node = t.writeNode(node)
		}

		// Determine longest prefix
		longestPrefix := longestCommonPrefix[T](node, newLeaf2, depth)
		newNode := t.allocNode(node4)
		newNode.setPartialLen(uint32(longestPrefix))
		copy(newNode.getPartial()[:], key[depth:depth+min(maxPrefixLen, longestPrefix)])

		if len(node.getKey()) > depth+longestPrefix {
			// Add the leafs to the new node4
			newNode = t.addChild(newNode, node.getKey()[depth+longestPrefix], node)
		}

		if len(newLeaf2.getKey()) > depth+longestPrefix {
			newNode = t.addChild(newNode, newLeaf2.getKey()[depth+longestPrefix], newLeaf2)
		}

		node.processLazyRef()
		newLeaf2.processLazyRef()
		return newNode, zero
	}

	oldRef := node
	oldRef.processLazyRef()
	// Check if given node has a prefix
	if node.getPartialLen() > 0 {
		doClone := node.getRefCount() > 1
		if doClone {
			node = t.writeNode(node)
		}
		// Determine if the prefixes differ, since we need to split
		prefixDiff := prefixMismatch[T](node, key, len(key), depth)
		if prefixDiff >= int(node.getPartialLen()) {
			depth += int(node.getPartialLen())
			child, idx := t.findChild(node, key[depth])
			if child != nil {
				newChild, val := t.recursiveInsert(child, key, value, depth+1, old)
				if !doClone && t.trackMutate {
					t.trackChannel(node)
				}
				node.setChild(idx, newChild)
				if !doClone && t.trackMutate {
					t.trackChannel(oldRef)
				}
				if doClone {
					oldRef.incrementLazyRefCount(-1)
				}
				oldRef.processLazyRef()
				return node, val
			}

			// No child, node goes within us
			newLeaf := t.makeLeaf(key, value)
			newNode := t.addChild(node, key[depth], newLeaf)
			// newNode was created
			if newNode != node && t.trackMutate && !doClone {
				t.trackChannel(node)
			}
			if newNode != node && doClone {
				oldRef.incrementLazyRefCount(-1)
			}
			newLeaf.processLazyRef()
			oldRef.processLazyRef()
			return newNode, zero
		}

		// Create a new node
		newNode := t.allocNode(node4)
		newNode.setPartialLen(uint32(prefixDiff))
		copy(newNode.getPartial()[:], node.getPartial()[:min(maxPrefixLen, prefixDiff)])

		// Adjust the prefix of the old node
		if node.getPartialLen() <= maxPrefixLen {
			newNode = t.addChild(newNode, node.getPartial()[prefixDiff], node)
			node.setPartialLen(node.getPartialLen() - uint32(prefixDiff+1))
			length := min(maxPrefixLen, int(node.getPartialLen()))
			copy(node.getPartial(), node.getPartial()[prefixDiff+1:prefixDiff+1+length])
		} else {
			node.setPartialLen(node.getPartialLen() - uint32(prefixDiff+1))
			l := minimum[T](node)
			newNode = t.addChild(newNode, l.key[depth+prefixDiff], node)
			length := min(maxPrefixLen, int(node.getPartialLen()))
			copy(node.getPartial(), l.key[depth+prefixDiff+1:depth+prefixDiff+1+length])
		}
		// Insert the new leaf
		newLeaf := t.makeLeaf(key, value)
		newNodeWithChildAdded := t.addChild(newNode, key[depth+prefixDiff], newLeaf)
		if doClone && newNodeWithChildAdded == newNode {
			oldRef.incrementLazyRefCount(-1)
		}
		oldRef.processLazyRef()
		return newNodeWithChildAdded, zero
	}

	doClone := node.getRefCount() > 1
	if doClone {
		node = t.writeNode(node)
	}

	if depth < len(key) {
		// Find a child to recurse to
		child, idx := t.findChild(node, key[depth])
		if child != nil {
			newChild, val := t.recursiveInsert(child, key, value, depth+1, old)
			if !doClone {
				t.trackChannel(node)
			}
			node.setChild(idx, newChild)
			if doClone {
				oldRef.incrementLazyRefCount(-1)
			}
			oldRef.processLazyRef()
			return node, val
		}
	}

	// No child, node goes within us
	newLeaf := t.makeLeaf(key, value)
	if depth < len(key) {
		newNodeToRet := t.addChild(node, key[depth], newLeaf)
		if newNodeToRet != node && t.trackMutate && !doClone {
			t.trackChannel(oldRef)
		}
		if newNodeToRet != node && doClone {
			oldRef.incrementLazyRefCount(-1)
		}
		oldRef.processLazyRef()
		return newNodeToRet, zero
	}
	return node, zero
}

func (t *Txn[T]) Delete(key []byte) (T, bool) {
	var zero T
	oldRootCh := t.tree.root.getMutateCh()
	newRoot, l := t.recursiveDelete(t.tree.root, getTreeKey(key), 0)
	if newRoot == nil {
		newRoot = t.allocNode(leafType)
		newRoot.setMutateCh(make(chan struct{}))
	}
	if l != nil {
		if t.trackMutate {
			t.trackChannel(t.tree.root)
		}
		t.size--
		t.tree.size--
		old := l.getValue()
		newRoot.setMutateCh(oldRootCh)
		t.tree.root = newRoot
		return old, true
	}
	t.tree.root = newRoot
	return zero, false
}

func (t *Txn[T]) recursiveDelete(node Node[T], key []byte, depth int) (Node[T], Node[T]) {
	// Get terminated
	if node == nil {
		return nil, nil
	}

	doClone := node.getRefCount() > 1

	node.processLazyRef()

	// Handle hitting a leaf node
	if isLeaf[T](node) {
		if leafMatches(node.getKey(), key) == 0 {
			if t.trackMutate {
				t.trackChannel(node)
			}
			return nil, node
		}
		return node, nil
	}

	node.incrementLazyRefCount(1)

	// Bail if the prefix does not match
	if node.getPartialLen() > 0 {
		prefixLen := checkPrefix(node.getPartial(), int(node.getPartialLen()), key, depth)
		if prefixLen != min(maxPrefixLen, int(node.getPartialLen())) {
			return node, nil
		}
		depth += int(node.getPartialLen())
	}

	// Find child node
	child, idx := t.findChild(node, key[depth])
	if child == nil {
		node.incrementLazyRefCount(-1)
		return nil, nil
	}

	oldRef := node

	// Recurse
	newChild, val := t.recursiveDelete(child, key, depth+1)
	if val != nil {

		if t.trackMutate {
			t.trackChannel(oldRef)
		}
		if doClone {
			node = t.writeNode(node)
		} else {
			t.trackChannel(node)
		}
		node.setChild(idx, newChild)
		if doClone {
			oldRef.incrementLazyRefCount(-1)
		}
		if newChild == nil {
			node = t.removeChild(node, key[depth])
			oldRef.processLazyRef()
		}
	}
	oldRef.processLazyRef()
	oldRef.incrementLazyRefCount(-1)
	return node, val
}

func (t *Txn[T]) Root() Node[T] {
	return t.tree.root
}

// GetWatch is used to lookup a specific key, returning
// the watch channel, value and if it was found
func (t *Txn[T]) GetWatch(k []byte) (<-chan struct{}, T, bool) {
	res, found, watch := t.tree.Get(k)
	return watch, res, found
}

// Notify is used along with TrackMutate to trigger notifications. This must
// only be done once a transaction is committed via CommitOnly, and it is called
// automatically by Commit.
func (t *Txn[T]) Notify() {
	if !t.trackMutate {
		return
	}

	t.slowNotify()
}

// Commit is used to finalize the transaction and return a new tree. If mutation
// tracking is turned on then notifications will also be issued.
func (t *Txn[T]) Commit() *RadixTree[T] {
	nt := t.CommitOnly()
	if t.trackMutate {
		t.Notify()
	}
	return nt
}

// CommitOnly is used to finalize the transaction and return a new tree, but
// does not issue any notifications until Notify is called.
func (t *Txn[T]) CommitOnly() *RadixTree[T] {
	t.tree.root.incrementLazyRefCount(-1)
	t.tree.root.processLazyRef()
	nt := &RadixTree[T]{t.tree.root,
		t.size,
		t.tree.idg,
	}
	t.writable = nil
	return nt

}

// slowNotify does a complete comparison of the before and after trees in order
// to trigger notifications. This doesn't require any additional state but it
// is very expensive to compute.
func (t *Txn[T]) slowNotify() {
	// isClosed returns true if the given channel is closed.
	isClosed := func(ch <-chan struct{}) bool {
		select {
		case _, ok := <-ch:
			return !ok // If `ok` is false, the channel is closed.
		default:
			return false // The channel is not closed.
		}
	}

	for ch := range t.tree.idg.delChns {
		if ch != nil {
			if !isClosed(ch) {
				close(ch)
			}
		}
	}
}

func (t *Txn[T]) LongestPrefix(prefix []byte) ([]byte, T, bool) {
	return t.tree.LongestPrefix(prefix)
}

// DeletePrefix is used to delete an entire subtree that matches the prefix
// This will delete all nodes under that prefix
func (t *Txn[T]) DeletePrefix(prefix []byte) bool {
	key := getTreeKey(prefix)
	newRoot, numDeletions := t.deletePrefix(t.tree.root, key, 0)
	if numDeletions != 0 {
		if t.trackMutate {
			t.trackChannel(t.tree.root)
		}
		t.tree.root = newRoot
		t.tree.size = t.tree.size - uint64(numDeletions)
		t.size = t.tree.size
		return true
	}
	return false
}

func (t *Txn[T]) deletePrefix(node Node[T], key []byte, depth int) (Node[T], int) {
	// Get terminated
	if node == nil {
		return nil, 0
	}
	// Handle hitting a leaf node
	if isLeaf[T](node) {
		if bytes.HasPrefix(getKey(node.getKey()), getKey(key)) {
			if t.trackMutate {
				t.trackChannel(node)
			}
			return nil, 1
		}
		return node, 0
	}

	// Bail if the prefix does not match
	if node.getPartialLen() > 0 {
		prefixLen := checkPrefix(node.getPartial(), int(node.getPartialLen()), key, depth)
		if prefixLen < min(maxPrefixLen, len(getKey(key))) {
			depth += prefixLen
		}
	}

	if t.trackMutate {
		t.trackChannel(node)
	}

	numDel := 0

	// Recurse on the children
	var newChIndxMap = make(map[int]Node[T])
	for idx, ch := range node.getChildren() {
		if ch != nil {
			newCh, del := t.deletePrefix(ch, key, depth+1)
			newChIndxMap[idx] = newCh
			numDel += del
			if del > 0 && t.trackMutate {
				t.trackChannel(ch)
			}
		}
	}

	doClone := node.getRefCount() > 1

	if doClone {
		node = t.writeNode(node)
<<<<<<< HEAD
=======
	} else {
		t.trackChannel(node)
>>>>>>> 17efdd5d
	}

	for idx, ch := range newChIndxMap {
		node.setChild(idx, ch)
	}

	return node, numDel
}

func (t *Txn[T]) makeLeaf(key []byte, value T) Node[T] {
	// Allocate memory for the leaf node
	l := t.allocNode(leafType)

	if l == nil {
		return nil
	}

	// Set the value and key length
	l.setValue(value)
	l.setKeyLen(uint32(len(key)))
	l.setKey(key)
	l.setMutateCh(make(chan struct{}))
	return l
}

func (t *Txn[T]) allocNode(ntype nodeType) Node[T] {
	var n Node[T]
	switch ntype {
	case leafType:
		n = &NodeLeaf[T]{
			mu: &sync.RWMutex{},
		}
	case node4:
		n = &Node4[T]{
			mu: &sync.RWMutex{},
		}
	case node16:
		n = &Node16[T]{
			mu: &sync.RWMutex{},
		}
	case node48:
		n = &Node48[T]{
			mu: &sync.RWMutex{},
		}
	case node256:
		n = &Node256[T]{
			mu: &sync.RWMutex{},
		}
	default:
		panic("Unknown node type")
	}
	id, ch := t.tree.idg.GenerateID()
	n.incrementRefCount()
	n.setId(id)
	n.setMutateCh(ch)
	if !n.isLeaf() {
		n.setPartial(make([]byte, maxPrefixLen))
		n.setPartialLen(maxPrefixLen)
	}
	return n
}

// trackChannel safely attempts to track the given mutation channel, setting the
// overflow flag if we can no longer track any more. This limits the amount of
// state that will accumulate during a transaction and we have a slower algorithm
// to switch to if we overflow.
func (t *Txn[T]) trackChannel(node Node[T]) {
	// In overflow, make sure we don't store any more objects.
	// If this would overflow the state we reject it and set the flag (since

	// Create the map on the fly when we need it.
	//if t.trackIds == nil {
	//	t.trackIds = make(map[uint64]struct{})
	//}
	if t.trackMutate {
		if _, ok := t.tree.idg.trackIds[node.getId()]; !ok {
			t.tree.idg.delChns[node.getMutateCh()] = struct{}{}
<<<<<<< HEAD
=======
			node.setMutateCh(make(chan struct{}))
>>>>>>> 17efdd5d
		}
	}
}

// findChild finds the child node pointer based on the given character in the ART tree node.
func (t *Txn[T]) findChild(n Node[T], c byte) (Node[T], int) {
	return findChild(n, c)
}<|MERGE_RESOLUTION|>--- conflicted
+++ resolved
@@ -511,11 +511,8 @@
 
 	if doClone {
 		node = t.writeNode(node)
-<<<<<<< HEAD
-=======
 	} else {
 		t.trackChannel(node)
->>>>>>> 17efdd5d
 	}
 
 	for idx, ch := range newChIndxMap {
@@ -593,10 +590,7 @@
 	if t.trackMutate {
 		if _, ok := t.tree.idg.trackIds[node.getId()]; !ok {
 			t.tree.idg.delChns[node.getMutateCh()] = struct{}{}
-<<<<<<< HEAD
-=======
 			node.setMutateCh(make(chan struct{}))
->>>>>>> 17efdd5d
 		}
 	}
 }
