// Copyright (c) HashiCorp, Inc.
// SPDX-License-Identifier: BUSL-1.1

package adaptive

import (
	"bytes"
	"github.com/hashicorp/golang-lru/v2/simplelru"
	"sync"
)

const defaultModifiedCache = 8192

type Txn[T any] struct {
	tree *RadixTree[T]

	size uint64

	// snap is a snapshot of the node node for use if we have to run the
	// slow notify algorithm.
	snap Node[T]

	// trackChannels is used to hold channels that need to be notified to
	// signal mutation of the tree. This will only hold up to
	// defaultModifiedCache number of entries, after which we will set the
	// trackOverflow flag, which will cause us to use a more expensive
	// algorithm to perform the notifications. Mutation tracking is only
	// performed if trackMutate is true.
	//trackIds      map[uint64]struct{}
	trackOverflow bool
	trackMutate   bool

	// writable is a cache of writable nodes that have been created during
	// the course of the transaction. This allows us to re-use the same
	// nodes for further writes and avoid unnecessary copies of nodes that
	// have never been exposed outside the transaction. This will only hold
	// up to defaultModifiedCache number of entries.
	writable *simplelru.LRU[Node[T], any]
}

func (t *Txn[T]) writeNode(n Node[T]) Node[T] {
	if t.writable == nil {
		lru, err := simplelru.NewLRU[Node[T], any](defaultModifiedCache, nil)
		if err != nil {
			panic(err)
		}
		t.writable = lru
	}

	if _, ok := t.writable.Get(n); ok {
		return n
	}
	if t.trackMutate {
		t.trackChannel(n)
	}
	nc := n.clone(false, false)
	nc.incrementRefCount()
	// Mark this node as writable.
	t.writable.Add(nc, nil)
	return nc
}

// Txn starts a new transaction that can be used to mutate the tree
func (t *RadixTree[T]) Txn() *Txn[T] {
	treeClone := t.Clone(false)
	txn := &Txn[T]{
		size: t.size,
		tree: treeClone,
	}
	return txn
}

// Clone makes an independent copy of the transaction. The new transaction
// does not track any nodes and has TrackMutate turned off. The cloned transaction will contain any uncommitted writes in the original transaction but further mutations to either will be independent and result in different radix trees on Commit. A cloned transaction may be passed to another goroutine and mutated there independently however each transaction may only be mutated in a single thread.
func (t *Txn[T]) Clone() *Txn[T] {
	// reset the writable node cache to avoid leaking future writes into the clone

	txn := &Txn[T]{
		tree: t.tree.Clone(false),
		size: t.size,
	}
	return txn
}

// TrackMutate can be used to toggle if mutations are tracked. If this is enabled
// then notifications will be issued for affected internal nodes and leaves when
// the transaction is committed.
func (t *Txn[T]) TrackMutate(track bool) {
	t.trackMutate = track
}

// Get is used to look up a specific key, returning
// the value and if it was found
func (t *Txn[T]) Get(k []byte) (T, bool) {
	res, found, _ := t.tree.Get(k)
	return res, found
}

func (t *Txn[T]) Insert(key []byte, value T) (T, bool) {
	var old int
	oldRootCh := t.tree.root.getMutateCh()
	newRoot, oldVal := t.recursiveInsert(t.tree.root, getTreeKey(key), value, 0, &old)
	if old == 0 {
		t.size++
		t.tree.size++
	}
	if t.trackMutate {
		newRoot.setMutateCh(oldRootCh)
		t.trackChannel(t.tree.root)
	}
	t.tree.root = newRoot
	return oldVal, old == 1
}

func (t *Txn[T]) recursiveInsert(node Node[T], key []byte, value T, depth int, old *int) (Node[T], T) {
	var zero T

	node.processLazyRef()

	if node.isLeaf() {
		// This means node is nil
		if node.getKeyLen() == 0 {
			nl := t.makeLeaf(key, value)
			nl.processLazyRef()
			if t.trackMutate {
				t.trackChannel(node)
			}
			return nl, zero
		}
	}

	// If we are at a leaf, we need to replace it with a node
	if node.isLeaf() {
		// Check if we are updating an existing value
		nodeKey := node.getKey()
		if len(key) == len(nodeKey) && bytes.Equal(nodeKey, key) {
			*old = 1
			if t.trackMutate {
				t.trackChannel(node)
			}
			nl := t.makeLeaf(key, value)
			node.incrementLazyRefCount(-1)
			val := node.getValue()
			return nl, val
		}

		// New value, we must split the leaf into a node4
		newLeaf2 := t.makeLeaf(key, value)

		doClone := node.getRefCount() > 1

		if doClone {
			node = t.writeNode(node)
		}

		// Determine longest prefix
		longestPrefix := longestCommonPrefix[T](node, newLeaf2, depth)
		newNode := t.allocNode(node4)
		newNode.setPartialLen(uint32(longestPrefix))
		copy(newNode.getPartial()[:], key[depth:depth+min(maxPrefixLen, longestPrefix)])

		if len(node.getKey()) > depth+longestPrefix {
			// Add the leafs to the new node4
			newNode = t.addChild(newNode, node.getKey()[depth+longestPrefix], node)
		}

		if len(newLeaf2.getKey()) > depth+longestPrefix {
			newNode = t.addChild(newNode, newLeaf2.getKey()[depth+longestPrefix], newLeaf2)
		}

		node.processLazyRef()
		newLeaf2.processLazyRef()
		return newNode, zero
	}

	oldRef := node
	oldRef.processLazyRef()
	// Check if given node has a prefix
	if node.getPartialLen() > 0 {
		doClone := node.getRefCount() > 1
		if doClone {
			node = t.writeNode(node)
		}
		// Determine if the prefixes differ, since we need to split
		prefixDiff := prefixMismatch[T](node, key, len(key), depth)
		if prefixDiff >= int(node.getPartialLen()) {
			depth += int(node.getPartialLen())
			child, idx := t.findChild(node, key[depth])
			if child != nil {
				newChild, val := t.recursiveInsert(child, key, value, depth+1, old)
				if !doClone && t.trackMutate {
					t.trackChannel(node)
				}
				node.setChild(idx, newChild)
				if !doClone && t.trackMutate {
					t.trackChannel(oldRef)
				}
				if doClone {
					oldRef.incrementLazyRefCount(-1)
				}
				oldRef.processLazyRef()
				return node, val
			}

			// No child, node goes within us
			newLeaf := t.makeLeaf(key, value)
			newNode := t.addChild(node, key[depth], newLeaf)
			// newNode was created
			if newNode != node && t.trackMutate && !doClone {
				t.trackChannel(node)
			}
			if newNode != node && doClone {
				oldRef.incrementLazyRefCount(-1)
			}
			newLeaf.processLazyRef()
			oldRef.processLazyRef()
			return newNode, zero
		}

		// Create a new node
		newNode := t.allocNode(node4)
		newNode.setPartialLen(uint32(prefixDiff))
		copy(newNode.getPartial()[:], node.getPartial()[:min(maxPrefixLen, prefixDiff)])

		// Adjust the prefix of the old node
		if node.getPartialLen() <= maxPrefixLen {
			newNode = t.addChild(newNode, node.getPartial()[prefixDiff], node)
			node.setPartialLen(node.getPartialLen() - uint32(prefixDiff+1))
			length := min(maxPrefixLen, int(node.getPartialLen()))
			copy(node.getPartial(), node.getPartial()[prefixDiff+1:prefixDiff+1+length])
		} else {
			node.setPartialLen(node.getPartialLen() - uint32(prefixDiff+1))
			l := minimum[T](node)
			newNode = t.addChild(newNode, l.key[depth+prefixDiff], node)
			length := min(maxPrefixLen, int(node.getPartialLen()))
			copy(node.getPartial(), l.key[depth+prefixDiff+1:depth+prefixDiff+1+length])
		}
		// Insert the new leaf
		newLeaf := t.makeLeaf(key, value)
		newNodeWithChildAdded := t.addChild(newNode, key[depth+prefixDiff], newLeaf)
		if doClone && newNodeWithChildAdded == newNode {
			oldRef.incrementLazyRefCount(-1)
		}
		oldRef.processLazyRef()
		return newNodeWithChildAdded, zero
	}

	doClone := node.getRefCount() > 1
	if doClone {
		node = t.writeNode(node)
	}

	if depth < len(key) {
		// Find a child to recurse to
		child, idx := t.findChild(node, key[depth])
		if child != nil {
			newChild, val := t.recursiveInsert(child, key, value, depth+1, old)
			if !doClone {
				t.trackChannel(node)
			}
			node.setChild(idx, newChild)
			if doClone {
				oldRef.incrementLazyRefCount(-1)
			}
			oldRef.processLazyRef()
			return node, val
		}
	}

	// No child, node goes within us
	newLeaf := t.makeLeaf(key, value)
	if depth < len(key) {
		newNodeToRet := t.addChild(node, key[depth], newLeaf)
		if newNodeToRet != node && t.trackMutate && !doClone {
			t.trackChannel(oldRef)
		}
		if newNodeToRet != node && doClone {
			oldRef.incrementLazyRefCount(-1)
		}
		oldRef.processLazyRef()
		return newNodeToRet, zero
	}
	return node, zero
}

func (t *Txn[T]) Delete(key []byte) (T, bool) {
	var zero T
	oldRootCh := t.tree.root.getMutateCh()
	newRoot, l := t.recursiveDelete(t.tree.root, getTreeKey(key), 0)
	if newRoot == nil {
		newRoot = t.allocNode(leafType)
		newRoot.setMutateCh(make(chan struct{}))
	}
	if l != nil {
		if t.trackMutate {
			t.trackChannel(t.tree.root)
		}
		t.size--
		t.tree.size--
		old := l.getValue()
		newRoot.setMutateCh(oldRootCh)
		t.tree.root = newRoot
		return old, true
	}
	t.tree.root = newRoot
	return zero, false
}

func (t *Txn[T]) recursiveDelete(node Node[T], key []byte, depth int) (Node[T], Node[T]) {
	// Get terminated
	if node == nil {
		return nil, nil
	}

	doClone := node.getRefCount() > 1

	node.processLazyRef()

	// Handle hitting a leaf node
	if isLeaf[T](node) {
		if leafMatches(node.getKey(), key) == 0 {
			if t.trackMutate {
				t.trackChannel(node)
			}
			return nil, node
		}
		return node, nil
	}

	node.incrementLazyRefCount(1)

	// Bail if the prefix does not match
	if node.getPartialLen() > 0 {
		prefixLen := checkPrefix(node.getPartial(), int(node.getPartialLen()), key, depth)
		if prefixLen != min(maxPrefixLen, int(node.getPartialLen())) {
			return node, nil
		}
		depth += int(node.getPartialLen())
	}

	// Find child node
	child, idx := t.findChild(node, key[depth])
	if child == nil {
		node.incrementLazyRefCount(-1)
		return nil, nil
	}

	oldRef := node

	// Recurse
	newChild, val := t.recursiveDelete(child, key, depth+1)
	if val != nil {

<<<<<<< HEAD
		t.trackChannel(child)
=======
		if t.trackMutate {
			t.trackChannel(oldRef)
		}

		t.trackChannel(child)

>>>>>>> 2e481d4d
		if doClone {
			node = t.writeNode(node)
		} else {
			t.trackChannel(oldRef)
		}
		node.setChild(idx, newChild)
		if doClone {
			oldRef.incrementLazyRefCount(-1)
		}
		if newChild == nil {
			node = t.removeChild(node, key[depth])
			oldRef.processLazyRef()
		}
	}
	oldRef.processLazyRef()
	oldRef.incrementLazyRefCount(-1)
	return node, val
}

func (t *Txn[T]) Root() Node[T] {
	return t.tree.root
}

// GetWatch is used to lookup a specific key, returning
// the watch channel, value and if it was found
func (t *Txn[T]) GetWatch(k []byte) (<-chan struct{}, T, bool) {
	res, found, watch := t.tree.Get(k)
	return watch, res, found
}

// Notify is used along with TrackMutate to trigger notifications. This must
// only be done once a transaction is committed via CommitOnly, and it is called
// automatically by Commit.
func (t *Txn[T]) Notify() {
	if !t.trackMutate {
		return
	}

	t.slowNotify()
}

// Commit is used to finalize the transaction and return a new tree. If mutation
// tracking is turned on then notifications will also be issued.
func (t *Txn[T]) Commit() *RadixTree[T] {
	nt := t.CommitOnly()
	if t.trackMutate {
		t.Notify()
	}
	return nt
}

// CommitOnly is used to finalize the transaction and return a new tree, but
// does not issue any notifications until Notify is called.
func (t *Txn[T]) CommitOnly() *RadixTree[T] {
	if t.tree.root == nil {
		var zero T
		t.tree.root = t.makeLeaf(nil, zero)
		t.tree.root.setId(0)
		t.tree.root.setMutateCh(make(chan struct{}))
	}
	t.tree.root.incrementLazyRefCount(-1)
	t.tree.root.processLazyRef()
	nt := &RadixTree[T]{t.tree.root,
		t.size,
		t.tree.idg,
	}
	t.writable = nil
	return nt

}

// slowNotify does a complete comparison of the before and after trees in order
// to trigger notifications. This doesn't require any additional state but it
// is very expensive to compute.
func (t *Txn[T]) slowNotify() {
	// isClosed returns true if the given channel is closed.
	isClosed := func(ch <-chan struct{}) bool {
		select {
		case _, ok := <-ch:
			return !ok // If `ok` is false, the channel is closed.
		default:
			return false // The channel is not closed.
		}
	}

	for ch := range t.tree.idg.delChns {
		if ch != nil {
			if !isClosed(ch) {
				close(ch)
			}
		}
	}
}

func (t *Txn[T]) LongestPrefix(prefix []byte) ([]byte, T, bool) {
	return t.tree.LongestPrefix(prefix)
}

// DeletePrefix is used to delete an entire subtree that matches the prefix
// This will delete all nodes under that prefix
func (t *Txn[T]) DeletePrefix(prefix []byte) bool {
	key := getTreeKey(prefix)
	newRoot, numDeletions := t.deletePrefix(t.tree.root, key, 0)
	if numDeletions != 0 {
		if t.trackMutate {
			t.trackChannel(t.tree.root)
		}
		t.tree.root = newRoot
		t.tree.size = t.tree.size - uint64(numDeletions)
		t.size = t.tree.size
		return true
	}
	return false
}

func (t *Txn[T]) deletePrefix(node Node[T], key []byte, depth int) (Node[T], int) {
	// Get terminated
	if node == nil {
		return nil, 0
	}
	// Handle hitting a leaf node
	if isLeaf[T](node) {
		if bytes.HasPrefix(getKey(node.getKey()), getKey(key)) {
			if t.trackMutate {
				t.trackChannel(node)
			}
			return nil, 1
		}
		return node, 0
	}

	// Bail if the prefix does not match
	if node.getPartialLen() > 0 {
		prefixLen := checkPrefix(node.getPartial(), int(node.getPartialLen()), key, depth)
		if prefixLen < min(maxPrefixLen, len(getKey(key))) {
			depth += prefixLen
		}
	}

	if t.trackMutate {
		t.trackChannel(node)
	}

	numDel := 0

	// Recurse on the children
	var newChIndxMap = make(map[int]Node[T])
	for idx, ch := range node.getChildren() {
		if ch != nil {
			newCh, del := t.deletePrefix(ch, key, depth+1)
			newChIndxMap[idx] = newCh
			numDel += del
			if del > 0 && t.trackMutate {
				t.trackChannel(ch)
			}
		}
	}

	doClone := node.getRefCount() > 1

	if doClone {
		node = t.writeNode(node)
	} else {
		t.trackChannel(node)
	}

	for idx, ch := range newChIndxMap {
		node.setChild(idx, ch)
	}

	return node, numDel
}

func (t *Txn[T]) makeLeaf(key []byte, value T) Node[T] {
	// Allocate memory for the leaf node
	l := t.allocNode(leafType)

	if l == nil {
		return nil
	}

	// Set the value and key length
	l.setValue(value)
	l.setKeyLen(uint32(len(key)))
	l.setKey(key)
	l.setMutateCh(make(chan struct{}))
	return l
}

func (t *Txn[T]) allocNode(ntype nodeType) Node[T] {
	var n Node[T]
	switch ntype {
	case leafType:
		n = &NodeLeaf[T]{
			mu: &sync.RWMutex{},
		}
	case node4:
		n = &Node4[T]{
			mu: &sync.RWMutex{},
		}
	case node16:
		n = &Node16[T]{
			mu: &sync.RWMutex{},
		}
	case node48:
		n = &Node48[T]{
			mu: &sync.RWMutex{},
		}
	case node256:
		n = &Node256[T]{
			mu: &sync.RWMutex{},
		}
	default:
		panic("Unknown node type")
	}
	id, ch := t.tree.idg.GenerateID()
	n.incrementRefCount()
	n.setId(id)
	n.setMutateCh(ch)
	if !n.isLeaf() {
		n.setPartial(make([]byte, maxPrefixLen))
		n.setPartialLen(maxPrefixLen)
	}
	return n
}

// trackChannel safely attempts to track the given mutation channel, setting the
// overflow flag if we can no longer track any more. This limits the amount of
// state that will accumulate during a transaction and we have a slower algorithm
// to switch to if we overflow.
func (t *Txn[T]) trackChannel(node Node[T]) {
	// In overflow, make sure we don't store any more objects.
	// If this would overflow the state we reject it and set the flag (since

	// Create the map on the fly when we need it.
	//if t.trackIds == nil {
	//	t.trackIds = make(map[uint64]struct{})
	//}
	if t.trackMutate {
		if _, ok := t.tree.idg.trackIds[node.getId()]; !ok {
			t.tree.idg.delChns[node.getMutateCh()] = struct{}{}
			node.setMutateCh(make(chan struct{}))
		}
	}
}

// findChild finds the child node pointer based on the given character in the ART tree node.
func (t *Txn[T]) findChild(n Node[T], c byte) (Node[T], int) {
	return findChild(n, c)
}<|MERGE_RESOLUTION|>--- conflicted
+++ resolved
@@ -351,17 +351,10 @@
 	newChild, val := t.recursiveDelete(child, key, depth+1)
 	if val != nil {
 
-<<<<<<< HEAD
-		t.trackChannel(child)
-=======
-		if t.trackMutate {
-			t.trackChannel(oldRef)
-		}
-
-		t.trackChannel(child)
-
->>>>>>> 2e481d4d
-		if doClone {
+
+	t.trackChannel(child)
+
+	if doClone {
 			node = t.writeNode(node)
 		} else {
 			t.trackChannel(oldRef)
