// Copyright (c) HashiCorp, Inc.
// SPDX-License-Identifier: BUSL-1.1

package adaptive

import (
	"bytes"
	"github.com/hashicorp/golang-lru/v2/simplelru"
	"sync"
)

const defaultModifiedCache = 8192

type Txn[T any] struct {
	tree *RadixTree[T]

	size uint64

	// snap is a snapshot of the node node for use if we have to run the
	// slow notify algorithm.
	snap Node[T]

	// trackChannels is used to hold channels that need to be notified to
	// signal mutation of the tree. This will only hold up to
	// defaultModifiedCache number of entries, after which we will set the
	// trackOverflow flag, which will cause us to use a more expensive
	// algorithm to perform the notifications. Mutation tracking is only
	// performed if trackMutate is true.
	//trackIds      map[uint64]struct{}
	trackOverflow bool
	trackMutate   bool

	// writable is a cache of writable nodes that have been created during
	// the course of the transaction. This allows us to re-use the same
	// nodes for further writes and avoid unnecessary copies of nodes that
	// have never been exposed outside the transaction. This will only hold
	// up to defaultModifiedCache number of entries.
	writable *simplelru.LRU[Node[T], any]
}

func (t *Txn[T]) writeNode(n Node[T]) Node[T] {
	if t.writable == nil {
		lru, err := simplelru.NewLRU[Node[T], any](defaultModifiedCache, nil)
		if err != nil {
			panic(err)
		}
		t.writable = lru
	}

	if _, ok := t.writable.Get(n); ok {
		return n
	}
	if t.trackMutate {
		t.trackChannel(n)
	}
	nc := n.clone(false, false)
	nc.incrementRefCount()
	// Mark this node as writable.
	t.writable.Add(nc, nil)
	return nc
}

// Txn starts a new transaction that can be used to mutate the tree
func (t *RadixTree[T]) Txn() *Txn[T] {
	treeClone := t.Clone(false)
	txn := &Txn[T]{
		size: t.size,
		tree: treeClone,
	}
	return txn
}

// Clone makes an independent copy of the transaction. The new transaction
// does not track any nodes and has TrackMutate turned off. The cloned transaction will contain any uncommitted writes in the original transaction but further mutations to either will be independent and result in different radix trees on Commit. A cloned transaction may be passed to another goroutine and mutated there independently however each transaction may only be mutated in a single thread.
func (t *Txn[T]) Clone() *Txn[T] {
	// reset the writable node cache to avoid leaking future writes into the clone

	txn := &Txn[T]{
		tree: t.tree.Clone(false),
		size: t.size,
	}
	return txn
}

// TrackMutate can be used to toggle if mutations are tracked. If this is enabled
// then notifications will be issued for affected internal nodes and leaves when
// the transaction is committed.
func (t *Txn[T]) TrackMutate(track bool) {
	t.trackMutate = track
}

// Get is used to look up a specific key, returning
// the value and if it was found
func (t *Txn[T]) Get(k []byte) (T, bool) {
	res, found, _ := t.tree.Get(k)
	return res, found
}

func (t *Txn[T]) Insert(key []byte, value T) (T, bool) {
	var old int
	oldRootCh := t.tree.root.getMutateCh()
	newRoot, oldVal := t.recursiveInsert(t.tree.root, getTreeKey(key), value, 0, &old)
	if old == 0 {
		t.size++
		t.tree.size++
	}
	if t.trackMutate {
		newRoot.setMutateCh(oldRootCh)
		t.trackChannel(t.tree.root)
	}
	t.tree.root = newRoot
	return oldVal, old == 1
}

func (t *Txn[T]) recursiveInsert(node Node[T], key []byte, value T, depth int, old *int) (Node[T], T) {
	var zero T

	node.processLazyRef()

	if node.isLeaf() {
		// This means node is nil
		if node.getKeyLen() == 0 {
			nl := t.makeLeaf(key, value)
			nl.processLazyRef()
			t.trackChannel(node)
			return nl, zero
		}
	}

	// If we are at a leaf, we need to replace it with a node
	if node.isLeaf() {
		// Check if we are updating an existing value
		nodeKey := node.getKey()
		if len(key) == len(nodeKey) && bytes.Equal(nodeKey, key) {
			*old = 1
			t.trackChannel(node)
			nl := t.makeLeaf(key, value)
			node.incrementLazyRefCount(-1)
			val := node.getValue()
			return nl, val
		}

		// New value, we must split the leaf into a node4
		newLeaf2 := t.makeLeaf(key, value)

		doClone := node.getRefCount() > 1

		if doClone {
			node = t.writeNode(node)
		}

		// Determine longest prefix
		longestPrefix := longestCommonPrefix[T](node, newLeaf2, depth)
		newNode := t.allocNode(node4)
		newNode.setPartialLen(uint32(longestPrefix))
		copy(newNode.getPartial()[:], key[depth:depth+min(maxPrefixLen, longestPrefix)])

		if len(node.getKey()) > depth+longestPrefix {
			// Add the leafs to the new node4
			newNode = t.addChild(newNode, node.getKey()[depth+longestPrefix], node)
		}

		if len(newLeaf2.getKey()) > depth+longestPrefix {
			newNode = t.addChild(newNode, newLeaf2.getKey()[depth+longestPrefix], newLeaf2)
		}

		node.processLazyRef()
		newLeaf2.processLazyRef()
		return newNode, zero
	}

	oldRef := node
	oldRef.processLazyRef()
	// Check if given node has a prefix
	if node.getPartialLen() > 0 {
		doClone := node.getRefCount() > 1
		if doClone {
			node = t.writeNode(node)
		}
		// Determine if the prefixes differ, since we need to split
		prefixDiff := prefixMismatch[T](node, key, len(key), depth)
		if prefixDiff >= int(node.getPartialLen()) {
			depth += int(node.getPartialLen())
			child, idx := t.findChild(node, key[depth])
			if child != nil {
				newChild, val := t.recursiveInsert(child, key, value, depth+1, old)
				if !doClone && t.trackMutate {
					t.trackChannel(node)
				}
				node.setChild(idx, newChild)
				if !doClone {
					t.trackChannel(oldRef)
				}
				if doClone {
					oldRef.incrementLazyRefCount(-1)
				}
				oldRef.processLazyRef()
				return node, val
			}

			// No child, node goes within us
			newLeaf := t.makeLeaf(key, value)
			newNode := t.addChild(node, key[depth], newLeaf)
			// newNode was created
			if newNode != node && t.trackMutate && !doClone {
				t.trackChannel(node)
			}
			if newNode != node && doClone {
				oldRef.incrementLazyRefCount(-1)
			}
			newLeaf.processLazyRef()
			oldRef.processLazyRef()
			return newNode, zero
		}

		// Create a new node
		newNode := t.allocNode(node4)
		newNode.setPartialLen(uint32(prefixDiff))
		copy(newNode.getPartial()[:], node.getPartial()[:min(maxPrefixLen, prefixDiff)])

		// Adjust the prefix of the old node
		if node.getPartialLen() <= maxPrefixLen {
			newNode = t.addChild(newNode, node.getPartial()[prefixDiff], node)
			node.setPartialLen(node.getPartialLen() - uint32(prefixDiff+1))
			length := min(maxPrefixLen, int(node.getPartialLen()))
			copy(node.getPartial(), node.getPartial()[prefixDiff+1:prefixDiff+1+length])
		} else {
			node.setPartialLen(node.getPartialLen() - uint32(prefixDiff+1))
			l := minimum[T](node)
			newNode = t.addChild(newNode, l.key[depth+prefixDiff], node)
			length := min(maxPrefixLen, int(node.getPartialLen()))
			copy(node.getPartial(), l.key[depth+prefixDiff+1:depth+prefixDiff+1+length])
		}
		// Insert the new leaf
		newLeaf := t.makeLeaf(key, value)
		newNodeWithChildAdded := t.addChild(newNode, key[depth+prefixDiff], newLeaf)
		if doClone && newNodeWithChildAdded == newNode {
			oldRef.incrementLazyRefCount(-1)
		}
		oldRef.processLazyRef()
		return newNodeWithChildAdded, zero
	}

	doClone := node.getRefCount() > 1
	if doClone {
		node = t.writeNode(node)
	}

	if depth < len(key) {
		// Find a child to recurse to
		child, idx := t.findChild(node, key[depth])
		if child != nil {
			newChild, val := t.recursiveInsert(child, key, value, depth+1, old)
			if !doClone {
				t.trackChannel(node)
			}
			node.setChild(idx, newChild)
			if doClone {
				oldRef.incrementLazyRefCount(-1)
			}
			oldRef.processLazyRef()
			return node, val
		}
	}

	// No child, node goes within us
	newLeaf := t.makeLeaf(key, value)
	if depth < len(key) {
		newNodeToRet := t.addChild(node, key[depth], newLeaf)
		if newNodeToRet != node && t.trackMutate && !doClone {
			t.trackChannel(oldRef)
		}
		if newNodeToRet != node && doClone {
			oldRef.incrementLazyRefCount(-1)
		}
		oldRef.processLazyRef()
		return newNodeToRet, zero
	}
	return node, zero
}

func (t *Txn[T]) Delete(key []byte) (T, bool) {
	var zero T
	oldRootCh := t.tree.root.getMutateCh()
	newRoot, l := t.recursiveDelete(t.tree.root, getTreeKey(key), 0)
	if newRoot == nil {
		newRoot = t.allocNode(leafType)
		newRoot.setMutateCh(make(chan struct{}))
	}
	if l != nil {
		t.trackChannel(t.tree.root)
		t.size--
		t.tree.size--
		old := l.getValue()
		newRoot.setMutateCh(oldRootCh)
		t.tree.root = newRoot
		return old, true
	}
	t.tree.root = newRoot
	return zero, false
}

func (t *Txn[T]) recursiveDelete(node Node[T], key []byte, depth int) (Node[T], Node[T]) {
	// Get terminated
	if node == nil {
		return nil, nil
	}

	doClone := node.getRefCount() > 1

	node.processLazyRef()

	// Handle hitting a leaf node
	if isLeaf[T](node) {
		if leafMatches(node.getKey(), key) == 0 {
			t.trackChannel(node)
			return nil, node
		}
		return node, nil
	}

	node.incrementLazyRefCount(1)

	// Bail if the prefix does not match
	if node.getPartialLen() > 0 {
		prefixLen := checkPrefix(node.getPartial(), int(node.getPartialLen()), key, depth)
		if prefixLen != min(maxPrefixLen, int(node.getPartialLen())) {
			return node, nil
		}
		depth += int(node.getPartialLen())
	}

	// Find child node
	child, idx := t.findChild(node, key[depth])
	if child == nil {
		node.incrementLazyRefCount(-1)
		return nil, nil
	}

	oldRef := node

	// Recurse
	newChild, val := t.recursiveDelete(child, key, depth+1)
<<<<<<< HEAD
	if newChild == nil {
=======
	if val != nil {

>>>>>>> 7fd7b323
		t.trackChannel(child)

		if doClone {
			node = t.writeNode(node)
		} else {
			t.trackChannel(oldRef)
		}
		if doClone {
			oldRef.incrementLazyRefCount(-1)
		}
		node = t.removeChild(node, key[depth])

	} else if newChild != child {
		if doClone {
			node = t.writeNode(node)
		} else {
			t.trackChannel(oldRef)
		}
		node.setChild(idx, newChild)
	}
	oldRef.processLazyRef()
	oldRef.incrementLazyRefCount(-1)
	return node, val
}

func (t *Txn[T]) Root() Node[T] {
	return t.tree.root
}

// GetWatch is used to lookup a specific key, returning
// the watch channel, value and if it was found
func (t *Txn[T]) GetWatch(k []byte) (<-chan struct{}, T, bool) {
	res, found, watch := t.tree.Get(k)
	return watch, res, found
}

// Notify is used along with TrackMutate to trigger notifications. This must
// only be done once a transaction is committed via CommitOnly, and it is called
// automatically by Commit.
func (t *Txn[T]) Notify() {
	if !t.trackMutate {
		return
	}

	t.slowNotify()
}

// Commit is used to finalize the transaction and return a new tree. If mutation
// tracking is turned on then notifications will also be issued.
func (t *Txn[T]) Commit() *RadixTree[T] {
	nt := t.CommitOnly()
	if t.trackMutate {
		t.Notify()
	}
	return nt
}

// CommitOnly is used to finalize the transaction and return a new tree, but
// does not issue any notifications until Notify is called.
func (t *Txn[T]) CommitOnly() *RadixTree[T] {
	if t.tree.root == nil {
		var zero T
		t.tree.root = t.makeLeaf(nil, zero)
		t.tree.root.setId(0)
		t.tree.root.setMutateCh(make(chan struct{}))
	}
	t.tree.root.incrementLazyRefCount(-1)
	t.tree.root.processLazyRef()
	nt := &RadixTree[T]{t.tree.root,
		t.size,
		t.tree.idg,
	}
	t.writable = nil
	return nt

}

// slowNotify does a complete comparison of the before and after trees in order
// to trigger notifications. This doesn't require any additional state but it
// is very expensive to compute.
func (t *Txn[T]) slowNotify() {
	// isClosed returns true if the given channel is closed.
	isClosed := func(ch <-chan struct{}) bool {
		select {
		case _, ok := <-ch:
			return !ok // If `ok` is false, the channel is closed.
		default:
			return false // The channel is not closed.
		}
	}

	for ch := range t.tree.idg.delChns {
		if ch != nil {
			if !isClosed(ch) {
				close(ch)
			}
		}
	}
}

func (t *Txn[T]) LongestPrefix(prefix []byte) ([]byte, T, bool) {
	return t.tree.LongestPrefix(prefix)
}

// DeletePrefix is used to delete an entire subtree that matches the prefix
// This will delete all nodes under that prefix
func (t *Txn[T]) DeletePrefix(prefix []byte) bool {
	key := getTreeKey(prefix)
	newRoot, numDeletions := t.deletePrefix(t.tree.root, key, 0)
	if numDeletions != 0 {
		if t.trackMutate {
			t.trackChannel(t.tree.root)
		}
		t.tree.root = newRoot
		t.tree.size = t.tree.size - uint64(numDeletions)
		t.size = t.tree.size
		return true
	}
	return false
}

func (t *Txn[T]) deletePrefix(node Node[T], key []byte, depth int) (Node[T], int) {
	// Get terminated
	if node == nil {
		return nil, 0
	}
	// Handle hitting a leaf node
	if isLeaf[T](node) {
		if bytes.HasPrefix(getKey(node.getKey()), getKey(key)) {
			if t.trackMutate {
				t.trackChannel(node)
			}
			return nil, 1
		}
		return node, 0
	}

	// Bail if the prefix does not match
	if node.getPartialLen() > 0 {
		prefixLen := checkPrefix(node.getPartial(), int(node.getPartialLen()), key, depth)
		if prefixLen < min(maxPrefixLen, len(getKey(key))) {
			depth += prefixLen
		}
	}

	if t.trackMutate {
		t.trackChannel(node)
	}

	numDel := 0

	// Recurse on the children
	var newChIndxMap = make(map[int]Node[T])
	for idx, ch := range node.getChildren() {
		if ch != nil {
			newCh, del := t.deletePrefix(ch, key, depth+1)
			newChIndxMap[idx] = newCh
			numDel += del
			if del > 0 && t.trackMutate {
				t.trackChannel(ch)
			}
		}
	}

	doClone := node.getRefCount() > 1

	if doClone {
		node = t.writeNode(node)
	} else {
		t.trackChannel(node)
	}

	for idx, ch := range newChIndxMap {
		node.setChild(idx, ch)
	}

	return node, numDel
}

func (t *Txn[T]) makeLeaf(key []byte, value T) Node[T] {
	// Allocate memory for the leaf node
	l := t.allocNode(leafType)

	if l == nil {
		return nil
	}

	// Set the value and key length
	l.setValue(value)
	l.setKeyLen(uint32(len(key)))
	l.setKey(key)
	l.setMutateCh(make(chan struct{}))
	return l
}

func (t *Txn[T]) allocNode(ntype nodeType) Node[T] {
	var n Node[T]
	switch ntype {
	case leafType:
		n = &NodeLeaf[T]{
			mu: &sync.RWMutex{},
		}
	case node4:
		n = &Node4[T]{
			mu: &sync.RWMutex{},
		}
	case node16:
		n = &Node16[T]{
			mu: &sync.RWMutex{},
		}
	case node48:
		n = &Node48[T]{
			mu: &sync.RWMutex{},
		}
	case node256:
		n = &Node256[T]{
			mu: &sync.RWMutex{},
		}
	default:
		panic("Unknown node type")
	}
	id, ch := t.tree.idg.GenerateID()
	n.incrementRefCount()
	n.setId(id)
	n.setMutateCh(ch)
	if !n.isLeaf() {
		n.setPartial(make([]byte, maxPrefixLen))
		n.setPartialLen(maxPrefixLen)
	}
	return n
}

// trackChannel safely attempts to track the given mutation channel, setting the
// overflow flag if we can no longer track any more. This limits the amount of
// state that will accumulate during a transaction and we have a slower algorithm
// to switch to if we overflow.
func (t *Txn[T]) trackChannel(node Node[T]) {
	// In overflow, make sure we don't store any more objects.
	// If this would overflow the state we reject it and set the flag (since

	// Create the map on the fly when we need it.
	//if t.trackIds == nil {
	//	t.trackIds = make(map[uint64]struct{})
	//}
	if t.trackMutate {
		if _, ok := t.tree.idg.trackIds[node.getId()]; !ok {
			t.tree.idg.delChns[node.getMutateCh()] = struct{}{}
			node.setMutateCh(make(chan struct{}))
		}
	}
}

// findChild finds the child node pointer based on the given character in the ART tree node.
func (t *Txn[T]) findChild(n Node[T], c byte) (Node[T], int) {
	return findChild(n, c)
}<|MERGE_RESOLUTION|>--- conflicted
+++ resolved
@@ -341,12 +341,8 @@
 
 	// Recurse
 	newChild, val := t.recursiveDelete(child, key, depth+1)
-<<<<<<< HEAD
-	if newChild == nil {
-=======
-	if val != nil {
-
->>>>>>> 7fd7b323
+
+  if newChild == nil {
 		t.trackChannel(child)
 
 		if doClone {
