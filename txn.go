// Copyright (c) HashiCorp, Inc.
// SPDX-License-Identifier: BUSL-1.1

package adaptive

import (
	"bytes"
	"github.com/hashicorp/golang-lru/v2/simplelru"
	"sync"
)

const defaultModifiedCache = 8192

type Txn[T any] struct {
	tree *RadixTree[T]

	size uint64

	// snap is a snapshot of the node node for use if we have to run the
	// slow notify algorithm.
	snap Node[T]

	// trackChannels is used to hold channels that need to be notified to
	// signal mutation of the tree. This will only hold up to
	// defaultModifiedCache number of entries, after which we will set the
	// trackOverflow flag, which will cause us to use a more expensive
	// algorithm to perform the notifications. Mutation tracking is only
	// performed if trackMutate is true.
	//trackIds      map[uint64]struct{}
	trackOverflow bool
	trackMutate   bool

	// writable is a cache of writable nodes that have been created during
	// the course of the transaction. This allows us to re-use the same
	// nodes for further writes and avoid unnecessary copies of nodes that
	// have never been exposed outside the transaction. This will only hold
	// up to defaultModifiedCache number of entries.
	writable *simplelru.LRU[Node[T], any]
}

func (t *Txn[T]) writeNode(n Node[T]) Node[T] {
	if t.writable == nil {
		lru, err := simplelru.NewLRU[Node[T], any](defaultModifiedCache, nil)
		if err != nil {
			panic(err)
		}
		t.writable = lru
	}

	if _, ok := t.writable.Get(n); ok {
		return n
	}
	if t.trackMutate {
		t.trackChannel(n)
	}
	nc := n.clone(false, false)
	nc.incrementRefCount()
	// Mark this node as writable.
	t.writable.Add(nc, nil)
	return nc
}

// Txn starts a new transaction that can be used to mutate the tree
func (t *RadixTree[T]) Txn() *Txn[T] {
	treeClone := t.Clone(false)
	txn := &Txn[T]{
		size: t.size,
		tree: treeClone,
	}
	return txn
}

// Clone makes an independent copy of the transaction. The new transaction
// does not track any nodes and has TrackMutate turned off. The cloned transaction will contain any uncommitted writes in the original transaction but further mutations to either will be independent and result in different radix trees on Commit. A cloned transaction may be passed to another goroutine and mutated there independently however each transaction may only be mutated in a single thread.
func (t *Txn[T]) Clone() *Txn[T] {
	// reset the writable node cache to avoid leaking future writes into the clone

	txn := &Txn[T]{
		tree: t.tree.Clone(false),
		size: t.size,
	}
	return txn
}

// TrackMutate can be used to toggle if mutations are tracked. If this is enabled
// then notifications will be issued for affected internal nodes and leaves when
// the transaction is committed.
func (t *Txn[T]) TrackMutate(track bool) {
	t.trackMutate = track
}

// Get is used to look up a specific key, returning
// the value and if it was found
func (t *Txn[T]) Get(k []byte) (T, bool) {
	res, found, _ := t.tree.Get(k)
	return res, found
}

func (t *Txn[T]) Insert(key []byte, value T) (T, bool) {
	var old int
	oldRootCh := t.tree.root.getMutateCh()
	newRoot, oldVal := t.recursiveInsert(t.tree.root, getTreeKey(key), value, 0, &old)
	if old == 0 {
		t.size++
		t.tree.size++
	}
	if t.trackMutate {
		newRoot.setMutateCh(oldRootCh)
		t.trackChannel(t.tree.root)
	}
	t.tree.root = newRoot
	return oldVal, old == 1
}

func (t *Txn[T]) recursiveInsert(node Node[T], key []byte, value T, depth int, old *int) (Node[T], T) {
	var zero T

	node.processLazyRef()

	if node.isLeaf() {
		// This means node is nil
		if node.getKeyLen() == 0 {
			nl := t.makeLeaf(key, value)
			nl.processLazyRef()
			if t.trackMutate {
				t.trackChannel(node)
			}
			return nl, zero
		}
	}

	// If we are at a leaf, we need to replace it with a node
	if node.isLeaf() {
		// Check if we are updating an existing value
		nodeKey := node.getKey()
		if len(key) == len(nodeKey) && bytes.Equal(nodeKey, key) {
			*old = 1
			if t.trackMutate {
				t.trackChannel(node)
			}
			nl := t.makeLeaf(key, value)
			node.incrementLazyRefCount(-1)
			val := node.getValue()
			return nl, val
		}

		// New value, we must split the leaf into a node4
		newLeaf2 := t.makeLeaf(key, value)

		doClone := node.getRefCount() > 1

		if doClone {
			node = t.writeNode(node)
		}

		// Determine longest prefix
		longestPrefix := longestCommonPrefix[T](node, newLeaf2, depth)
		newNode := t.allocNode(node4)
		newNode.setPartialLen(uint32(longestPrefix))
		copy(newNode.getPartial()[:], key[depth:depth+min(maxPrefixLen, longestPrefix)])

		if len(node.getKey()) > depth+longestPrefix {
			// Add the leafs to the new node4
			newNode = t.addChild(newNode, node.getKey()[depth+longestPrefix], node)
		}

		if len(newLeaf2.getKey()) > depth+longestPrefix {
			newNode = t.addChild(newNode, newLeaf2.getKey()[depth+longestPrefix], newLeaf2)
		}

		node.processLazyRef()
		newLeaf2.processLazyRef()
		return newNode, zero
	}

	oldRef := node
	oldRef.processLazyRef()
	// Check if given node has a prefix
	if node.getPartialLen() > 0 {
		doClone := node.getRefCount() > 1
		if doClone {
			node = t.writeNode(node)
		}
		// Determine if the prefixes differ, since we need to split
		prefixDiff := prefixMismatch[T](node, key, len(key), depth)
		if prefixDiff >= int(node.getPartialLen()) {
			depth += int(node.getPartialLen())
			child, idx := t.findChild(node, key[depth])
			if child != nil {
				newChild, val := t.recursiveInsert(child, key, value, depth+1, old)
				if !doClone && t.trackMutate {
					t.trackChannel(node)
				}
				node.setChild(idx, newChild)
				if !doClone && t.trackMutate {
					t.trackChannel(oldRef)
				}
				if doClone {
					oldRef.incrementLazyRefCount(-1)
				}
				oldRef.processLazyRef()
				return node, val
			}

			// No child, node goes within us
			newLeaf := t.makeLeaf(key, value)
			newNode := t.addChild(node, key[depth], newLeaf)
			// newNode was created
			if newNode != node && t.trackMutate && !doClone {
				t.trackChannel(node)
			}
			if newNode != node && doClone {
				oldRef.incrementLazyRefCount(-1)
			}
			newLeaf.processLazyRef()
			oldRef.processLazyRef()
			return newNode, zero
		}

		// Create a new node
		newNode := t.allocNode(node4)
		newNode.setPartialLen(uint32(prefixDiff))
		copy(newNode.getPartial()[:], node.getPartial()[:min(maxPrefixLen, prefixDiff)])

		// Adjust the prefix of the old node
		if node.getPartialLen() <= maxPrefixLen {
			newNode = t.addChild(newNode, node.getPartial()[prefixDiff], node)
			node.setPartialLen(node.getPartialLen() - uint32(prefixDiff+1))
			length := min(maxPrefixLen, int(node.getPartialLen()))
			copy(node.getPartial(), node.getPartial()[prefixDiff+1:prefixDiff+1+length])
		} else {
			node.setPartialLen(node.getPartialLen() - uint32(prefixDiff+1))
			l := minimum[T](node)
			newNode = t.addChild(newNode, l.key[depth+prefixDiff], node)
			length := min(maxPrefixLen, int(node.getPartialLen()))
			copy(node.getPartial(), l.key[depth+prefixDiff+1:depth+prefixDiff+1+length])
		}
		// Insert the new leaf
		newLeaf := t.makeLeaf(key, value)
		newNodeWithChildAdded := t.addChild(newNode, key[depth+prefixDiff], newLeaf)
		if doClone && newNodeWithChildAdded == newNode {
			oldRef.incrementLazyRefCount(-1)
		}
		oldRef.processLazyRef()
		return newNodeWithChildAdded, zero
	}

	doClone := node.getRefCount() > 1
	if doClone {
		node = t.writeNode(node)
	}

	if depth < len(key) {
		// Find a child to recurse to
		child, idx := t.findChild(node, key[depth])
		if child != nil {
			newChild, val := t.recursiveInsert(child, key, value, depth+1, old)
			if !doClone {
				t.trackChannel(node)
			}
			node.setChild(idx, newChild)
			if doClone {
				oldRef.incrementLazyRefCount(-1)
			}
			oldRef.processLazyRef()
			return node, val
		}
	}

	// No child, node goes within us
	newLeaf := t.makeLeaf(key, value)
	if depth < len(key) {
		newNodeToRet := t.addChild(node, key[depth], newLeaf)
		if newNodeToRet != node && t.trackMutate && !doClone {
			t.trackChannel(oldRef)
		}
		if newNodeToRet != node && doClone {
			oldRef.incrementLazyRefCount(-1)
		}
		oldRef.processLazyRef()
		return newNodeToRet, zero
	}
	return node, zero
}

func (t *Txn[T]) Delete(key []byte) (T, bool) {
	var zero T
	oldRootCh := t.tree.root.getMutateCh()
	newRoot, l := t.recursiveDelete(t.tree.root, getTreeKey(key), 0)
	if newRoot == nil {
		newRoot = t.allocNode(leafType)
		newRoot.setMutateCh(make(chan struct{}))
	}
	if l != nil {
		if t.trackMutate {
			t.trackChannel(t.tree.root)
		}
		t.size--
		t.tree.size--
		old := l.getValue()
		newRoot.setMutateCh(oldRootCh)
		t.tree.root = newRoot
		return old, true
	}
	t.tree.root = newRoot
	return zero, false
}

func (t *Txn[T]) recursiveDelete(node Node[T], key []byte, depth int) (Node[T], Node[T]) {
	// Get terminated
	if node == nil {
		return nil, nil
	}

	doClone := node.getRefCount() > 1

	node.processLazyRef()

	// Handle hitting a leaf node
	if isLeaf[T](node) {
		if leafMatches(node.getKey(), key) == 0 {
			if t.trackMutate {
				t.trackChannel(node)
			}
			return nil, node
		}
		return node, nil
	}

	node.incrementLazyRefCount(1)

	// Bail if the prefix does not match
	if node.getPartialLen() > 0 {
		prefixLen := checkPrefix(node.getPartial(), int(node.getPartialLen()), key, depth)
		if prefixLen != min(maxPrefixLen, int(node.getPartialLen())) {
			return node, nil
		}
		depth += int(node.getPartialLen())
	}

	// Find child node
	child, idx := t.findChild(node, key[depth])
	if child == nil {
		node.incrementLazyRefCount(-1)
		return nil, nil
	}

	oldRef := node

	// Recurse
	newChild, val := t.recursiveDelete(child, key, depth+1)
	if val != nil {

		if t.trackMutate {
			t.trackChannel(oldRef)
		}
<<<<<<< HEAD
		t.trackChannel(child)
=======
>>>>>>> 31f86ec7
		if doClone {
			node = t.writeNode(node)
		} else {
			t.trackChannel(node)
		}
		node.setChild(idx, newChild)
		if doClone {
			oldRef.incrementLazyRefCount(-1)
		}
		if newChild == nil {
			node = t.removeChild(node, key[depth])
			oldRef.processLazyRef()
		}
	}
	oldRef.processLazyRef()
	oldRef.incrementLazyRefCount(-1)
	return node, val
}

func (t *Txn[T]) Root() Node[T] {
	return t.tree.root
}

// GetWatch is used to lookup a specific key, returning
// the watch channel, value and if it was found
func (t *Txn[T]) GetWatch(k []byte) (<-chan struct{}, T, bool) {
	res, found, watch := t.tree.Get(k)
	return watch, res, found
}

// Notify is used along with TrackMutate to trigger notifications. This must
// only be done once a transaction is committed via CommitOnly, and it is called
// automatically by Commit.
func (t *Txn[T]) Notify() {
	if !t.trackMutate {
		return
	}

	t.slowNotify()
}

// Commit is used to finalize the transaction and return a new tree. If mutation
// tracking is turned on then notifications will also be issued.
func (t *Txn[T]) Commit() *RadixTree[T] {
	nt := t.CommitOnly()
	if t.trackMutate {
		t.Notify()
	}
	return nt
}

// CommitOnly is used to finalize the transaction and return a new tree, but
// does not issue any notifications until Notify is called.
func (t *Txn[T]) CommitOnly() *RadixTree[T] {
	if t.tree.root == nil {
		var zero T
		t.tree.root = t.makeLeaf(nil, zero)
		t.tree.root.setId(0)
		t.tree.root.setMutateCh(make(chan struct{}))
	}
	t.tree.root.incrementLazyRefCount(-1)
	t.tree.root.processLazyRef()
	nt := &RadixTree[T]{t.tree.root,
		t.size,
		t.tree.idg,
	}
	t.writable = nil
	return nt

}

// slowNotify does a complete comparison of the before and after trees in order
// to trigger notifications. This doesn't require any additional state but it
// is very expensive to compute.
func (t *Txn[T]) slowNotify() {
	// isClosed returns true if the given channel is closed.
	isClosed := func(ch <-chan struct{}) bool {
		select {
		case _, ok := <-ch:
			return !ok // If `ok` is false, the channel is closed.
		default:
			return false // The channel is not closed.
		}
	}

	for ch := range t.tree.idg.delChns {
		if ch != nil {
			if !isClosed(ch) {
				close(ch)
			}
		}
	}
}

func (t *Txn[T]) LongestPrefix(prefix []byte) ([]byte, T, bool) {
	return t.tree.LongestPrefix(prefix)
}

// DeletePrefix is used to delete an entire subtree that matches the prefix
// This will delete all nodes under that prefix
func (t *Txn[T]) DeletePrefix(prefix []byte) bool {
	key := getTreeKey(prefix)
	newRoot, numDeletions := t.deletePrefix(t.tree.root, key, 0)
	if numDeletions != 0 {
		if t.trackMutate {
			t.trackChannel(t.tree.root)
		}
		t.tree.root = newRoot
		t.tree.size = t.tree.size - uint64(numDeletions)
		t.size = t.tree.size
		return true
	}
	return false
}

func (t *Txn[T]) deletePrefix(node Node[T], key []byte, depth int) (Node[T], int) {
	// Get terminated
	if node == nil {
		return nil, 0
	}
	// Handle hitting a leaf node
	if isLeaf[T](node) {
		if bytes.HasPrefix(getKey(node.getKey()), getKey(key)) {
			if t.trackMutate {
				t.trackChannel(node)
			}
			return nil, 1
		}
		return node, 0
	}

	// Bail if the prefix does not match
	if node.getPartialLen() > 0 {
		prefixLen := checkPrefix(node.getPartial(), int(node.getPartialLen()), key, depth)
		if prefixLen < min(maxPrefixLen, len(getKey(key))) {
			depth += prefixLen
		}
	}

	if t.trackMutate {
		t.trackChannel(node)
	}

	numDel := 0

	// Recurse on the children
	var newChIndxMap = make(map[int]Node[T])
	for idx, ch := range node.getChildren() {
		if ch != nil {
			newCh, del := t.deletePrefix(ch, key, depth+1)
			newChIndxMap[idx] = newCh
			numDel += del
			if del > 0 && t.trackMutate {
				t.trackChannel(ch)
			}
		}
	}

	doClone := node.getRefCount() > 1

	if doClone {
		node = t.writeNode(node)
	} else {
		t.trackChannel(node)
	}

	for idx, ch := range newChIndxMap {
		node.setChild(idx, ch)
	}

	return node, numDel
}

func (t *Txn[T]) makeLeaf(key []byte, value T) Node[T] {
	// Allocate memory for the leaf node
	l := t.allocNode(leafType)

	if l == nil {
		return nil
	}

	// Set the value and key length
	l.setValue(value)
	l.setKeyLen(uint32(len(key)))
	l.setKey(key)
	l.setMutateCh(make(chan struct{}))
	return l
}

func (t *Txn[T]) allocNode(ntype nodeType) Node[T] {
	var n Node[T]
	switch ntype {
	case leafType:
		n = &NodeLeaf[T]{
			mu: &sync.RWMutex{},
		}
	case node4:
		n = &Node4[T]{
			mu: &sync.RWMutex{},
		}
	case node16:
		n = &Node16[T]{
			mu: &sync.RWMutex{},
		}
	case node48:
		n = &Node48[T]{
			mu: &sync.RWMutex{},
		}
	case node256:
		n = &Node256[T]{
			mu: &sync.RWMutex{},
		}
	default:
		panic("Unknown node type")
	}
	id, ch := t.tree.idg.GenerateID()
	n.incrementRefCount()
	n.setId(id)
	n.setMutateCh(ch)
	if !n.isLeaf() {
		n.setPartial(make([]byte, maxPrefixLen))
		n.setPartialLen(maxPrefixLen)
	}
	return n
}

// trackChannel safely attempts to track the given mutation channel, setting the
// overflow flag if we can no longer track any more. This limits the amount of
// state that will accumulate during a transaction and we have a slower algorithm
// to switch to if we overflow.
func (t *Txn[T]) trackChannel(node Node[T]) {
	// In overflow, make sure we don't store any more objects.
	// If this would overflow the state we reject it and set the flag (since

	// Create the map on the fly when we need it.
	//if t.trackIds == nil {
	//	t.trackIds = make(map[uint64]struct{})
	//}
	if t.trackMutate {
		if _, ok := t.tree.idg.trackIds[node.getId()]; !ok {
			t.tree.idg.delChns[node.getMutateCh()] = struct{}{}
			node.setMutateCh(make(chan struct{}))
		}
	}
}

// findChild finds the child node pointer based on the given character in the ART tree node.
func (t *Txn[T]) findChild(n Node[T], c byte) (Node[T], int) {
	return findChild(n, c)
}<|MERGE_RESOLUTION|>--- conflicted
+++ resolved
@@ -354,10 +354,9 @@
 		if t.trackMutate {
 			t.trackChannel(oldRef)
 		}
-<<<<<<< HEAD
-		t.trackChannel(child)
-=======
->>>>>>> 31f86ec7
+
+    t.trackChannel(child)
+
 		if doClone {
 			node = t.writeNode(node)
 		} else {
