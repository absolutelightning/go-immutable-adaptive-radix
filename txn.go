--- conflicted
+++ resolved
@@ -354,13 +354,9 @@
 		if t.trackMutate {
 			t.trackChannel(oldRef)
 		}
-<<<<<<< HEAD
-		t.trackChannel(child)
-=======
 
     t.trackChannel(child)
-
->>>>>>> db38a354
+    
 		if doClone {
 			node = t.writeNode(node)
 		} else {
