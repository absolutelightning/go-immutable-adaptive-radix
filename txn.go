// Copyright (c) HashiCorp, Inc.
// SPDX-License-Identifier: BUSL-1.1

package adaptive

import (
	"bytes"
	"github.com/hashicorp/golang-lru/v2/simplelru"
	"sync"
)

const defaultModifiedCache = 8192

type Txn[T any] struct {
	tree *RadixTree[T]

	size uint64

	// snap is a snapshot of the node node for use if we have to run the
	// slow notify algorithm.
	snap Node[T]

	// trackChannels is used to hold channels that need to be notified to
	// signal mutation of the tree. This will only hold up to
	// defaultModifiedCache number of entries, after which we will set the
	// trackOverflow flag, which will cause us to use a more expensive
	// algorithm to perform the notifications. Mutation tracking is only
	// performed if trackMutate is true.
	//trackIds      map[uint64]struct{}
	trackOverflow bool
	trackMutate   bool

	// writable is a cache of writable nodes that have been created during
	// the course of the transaction. This allows us to re-use the same
	// nodes for further writes and avoid unnecessary copies of nodes that
	// have never been exposed outside the transaction. This will only hold
	// up to defaultModifiedCache number of entries.
	writable *simplelru.LRU[Node[T], any]
}

func (t *Txn[T]) writeNode(n Node[T]) Node[T] {
	if t.writable == nil {
		lru, err := simplelru.NewLRU[Node[T], any](defaultModifiedCache, nil)
		if err != nil {
			panic(err)
		}
		t.writable = lru
	}

	if _, ok := t.writable.Get(n); ok {
		return n
	}
	if t.trackMutate {
		t.trackChannel(n)
	}
	nc := n.clone(false, false)
	nc.incrementRefCount()
	// Mark this node as writable.
	t.writable.Add(nc, nil)
	return nc
}

// Txn starts a new transaction that can be used to mutate the tree
func (t *RadixTree[T]) Txn() *Txn[T] {
	treeClone := t.Clone(false)
	txn := &Txn[T]{
		size: t.size,
		tree: treeClone,
	}
	return txn
}

// Clone makes an independent copy of the transaction. The new transaction
// does not track any nodes and has TrackMutate turned off. The cloned transaction will contain any uncommitted writes in the original transaction but further mutations to either will be independent and result in different radix trees on Commit. A cloned transaction may be passed to another goroutine and mutated there independently however each transaction may only be mutated in a single thread.
func (t *Txn[T]) Clone() *Txn[T] {
	// reset the writable node cache to avoid leaking future writes into the clone

	txn := &Txn[T]{
		tree: t.tree.Clone(false),
		size: t.size,
	}
	return txn
}

// TrackMutate can be used to toggle if mutations are tracked. If this is enabled
// then notifications will be issued for affected internal nodes and leaves when
// the transaction is committed.
func (t *Txn[T]) TrackMutate(track bool) {
	t.trackMutate = track
}

// Get is used to look up a specific key, returning
// the value and if it was found
func (t *Txn[T]) Get(k []byte) (T, bool) {
	res, found, _ := t.tree.Get(k)
	return res, found
}

func (t *Txn[T]) Insert(key []byte, value T) (T, bool) {
	var old int
	oldRootCh := t.tree.root.getMutateCh()
	newRoot, oldVal := t.recursiveInsert(t.tree.root, getTreeKey(key), value, 0, &old)
	if old == 0 {
		t.size++
		t.tree.size++
	}
	if t.trackMutate {
		newRoot.setMutateCh(oldRootCh)
		t.trackChannel(t.tree.root)
	}
	t.tree.root = newRoot
	return oldVal, old == 1
}

func (t *Txn[T]) recursiveInsert(node Node[T], key []byte, value T, depth int, old *int) (Node[T], T) {
	var zero T

	node.processLazyRef()

	if node.isLeaf() {
		// This means node is nil
		if node.getKeyLen() == 0 {
			nl := t.makeLeaf(key, value)
			nl.processLazyRef()
			t.trackChannel(node)
			return nl, zero
		}
	}

	// If we are at a leaf, we need to replace it with a node
	if node.isLeaf() {
		// Check if we are updating an existing value
		nodeKey := node.getKey()
		if len(key) == len(nodeKey) && bytes.Equal(nodeKey, key) {
			*old = 1
			t.trackChannel(node)
			nl := t.makeLeaf(key, value)
			node.incrementLazyRefCount(-1)
			val := node.getValue()
			return nl, val
		}

		// New value, we must split the leaf into a node4
		newLeaf2 := t.makeLeaf(key, value)

		doClone := node.getRefCount() > 1

		if doClone {
			node = t.writeNode(node)
		}

		// Determine longest prefix
		longestPrefix := longestCommonPrefix[T](node, newLeaf2, depth)
		newNode := t.allocNode(node4)
		newNode.setPartialLen(uint32(longestPrefix))
		copy(newNode.getPartial()[:], key[depth:depth+min(maxPrefixLen, longestPrefix)])

		if len(node.getKey()) > depth+longestPrefix {
			// Add the leafs to the new node4
			newNode = t.addChild(newNode, node.getKey()[depth+longestPrefix], node)
		}

		if len(newLeaf2.getKey()) > depth+longestPrefix {
			newNode = t.addChild(newNode, newLeaf2.getKey()[depth+longestPrefix], newLeaf2)
		}

		node.processLazyRef()
		newLeaf2.processLazyRef()
		return newNode, zero
	}

	oldRef := node
	oldRef.processLazyRef()
	// Check if given node has a prefix
	if node.getPartialLen() > 0 {
		doClone := node.getRefCount() > 1
		if doClone {
			node = t.writeNode(node)
		}
		// Determine if the prefixes differ, since we need to split
		prefixDiff := prefixMismatch[T](node, key, len(key), depth)
		if prefixDiff >= int(node.getPartialLen()) {
			depth += int(node.getPartialLen())
			child, idx := t.findChild(node, key[depth])
			if child != nil {
				newChild, val := t.recursiveInsert(child, key, value, depth+1, old)
				if !doClone && t.trackMutate {
					t.trackChannel(node)
				}
				node.setChild(idx, newChild)
				if !doClone {
					t.trackChannel(oldRef)
				}
				if doClone {
					oldRef.incrementLazyRefCount(-1)
				}
				oldRef.processLazyRef()
				return node, val
			}

			// No child, node goes within us
			newLeaf := t.makeLeaf(key, value)
			newNode := t.addChild(node, key[depth], newLeaf)
			// newNode was created
			if newNode != node && t.trackMutate && !doClone {
				t.trackChannel(node)
			}
			if newNode != node && doClone {
				oldRef.incrementLazyRefCount(-1)
			}
			newLeaf.processLazyRef()
			oldRef.processLazyRef()
			return newNode, zero
		}

		// Create a new node
		newNode := t.allocNode(node4)
		newNode.setPartialLen(uint32(prefixDiff))
		copy(newNode.getPartial()[:], node.getPartial()[:min(maxPrefixLen, prefixDiff)])

		// Adjust the prefix of the old node
		if node.getPartialLen() <= maxPrefixLen {
			newNode = t.addChild(newNode, node.getPartial()[prefixDiff], node)
			node.setPartialLen(node.getPartialLen() - uint32(prefixDiff+1))
			length := min(maxPrefixLen, int(node.getPartialLen()))
			copy(node.getPartial(), node.getPartial()[prefixDiff+1:prefixDiff+1+length])
		} else {
			node.setPartialLen(node.getPartialLen() - uint32(prefixDiff+1))
			l := minimum[T](node)
			newNode = t.addChild(newNode, l.key[depth+prefixDiff], node)
			length := min(maxPrefixLen, int(node.getPartialLen()))
			copy(node.getPartial(), l.key[depth+prefixDiff+1:depth+prefixDiff+1+length])
		}
		// Insert the new leaf
		newLeaf := t.makeLeaf(key, value)
		newNodeWithChildAdded := t.addChild(newNode, key[depth+prefixDiff], newLeaf)
		if doClone && newNodeWithChildAdded == newNode {
			oldRef.incrementLazyRefCount(-1)
		}
		oldRef.processLazyRef()
		return newNodeWithChildAdded, zero
	}

	doClone := node.getRefCount() > 1
	if doClone {
		node = t.writeNode(node)
	}

	if depth < len(key) {
		// Find a child to recurse to
		child, idx := t.findChild(node, key[depth])
		if child != nil {
			newChild, val := t.recursiveInsert(child, key, value, depth+1, old)
			if !doClone {
				t.trackChannel(node)
			}
			node.setChild(idx, newChild)
			if doClone {
				oldRef.incrementLazyRefCount(-1)
			}
			oldRef.processLazyRef()
			return node, val
		}
	}

	// No child, node goes within us
	newLeaf := t.makeLeaf(key, value)
	if depth < len(key) {
		newNodeToRet := t.addChild(node, key[depth], newLeaf)
		if newNodeToRet != node && t.trackMutate && !doClone {
			t.trackChannel(oldRef)
		}
		if newNodeToRet != node && doClone {
			oldRef.incrementLazyRefCount(-1)
		}
		oldRef.processLazyRef()
		return newNodeToRet, zero
	}
	return node, zero
}

func (t *Txn[T]) Delete(key []byte) (T, bool) {
	var zero T
	oldRootCh := t.tree.root.getMutateCh()
	newRoot, l := t.recursiveDelete(t.tree.root, getTreeKey(key), 0)
	if newRoot == nil {
		newRoot = t.allocNode(leafType)
		newRoot.setMutateCh(make(chan struct{}))
	}
	if l != nil {
		t.trackChannel(t.tree.root)
		t.size--
		t.tree.size--
		old := l.getValue()
		newRoot.setMutateCh(oldRootCh)
		t.tree.root = newRoot
		return old, true
	}
	t.tree.root = newRoot
	return zero, false
}

func (t *Txn[T]) recursiveDelete(node Node[T], key []byte, depth int) (Node[T], Node[T]) {
	// Get terminated
	if node == nil {
		return nil, nil
	}

	doClone := node.getRefCount() > 1

	node.processLazyRef()

	// Handle hitting a leaf node
	if isLeaf[T](node) {
		if leafMatches(node.getKey(), key) == 0 {
			t.trackChannel(node)
			return nil, node
		}
		return node, nil
	}

	node.incrementLazyRefCount(1)

	// Bail if the prefix does not match
	if node.getPartialLen() > 0 {
		prefixLen := checkPrefix(node.getPartial(), int(node.getPartialLen()), key, depth)
		if prefixLen != min(maxPrefixLen, int(node.getPartialLen())) {
			return node, nil
		}
		depth += int(node.getPartialLen())
	}

	// Find child node
	child, idx := t.findChild(node, key[depth])
	if child == nil {
		node.incrementLazyRefCount(-1)
		return nil, nil
	}

	oldRef := node

	// Recurse
	newChild, val := t.recursiveDelete(child, key, depth+1)
<<<<<<< HEAD

	if newChild == nil {
		t.trackChannel(child)
=======
>>>>>>> 63e8a285

	if newChild != child {
		if doClone {
			node = t.writeNode(node)
		} else {
			t.trackChannel(oldRef)
		}
		node.setChild(idx, newChild)
	}

	if newChild == nil {
		t.trackChannel(child)

		if doClone {
			node = t.writeNode(node)
		} else {
			t.trackChannel(oldRef)
		}
		if doClone {
			oldRef.incrementLazyRefCount(-1)
		}
		node = t.removeChild(node, key[depth])
	}

	oldRef.processLazyRef()
	oldRef.incrementLazyRefCount(-1)
	return node, val
}

func (t *Txn[T]) Root() Node[T] {
	return t.tree.root
}

// GetWatch is used to lookup a specific key, returning
// the watch channel, value and if it was found
func (t *Txn[T]) GetWatch(k []byte) (<-chan struct{}, T, bool) {
	res, found, watch := t.tree.Get(k)
	return watch, res, found
}

// Notify is used along with TrackMutate to trigger notifications. This must
// only be done once a transaction is committed via CommitOnly, and it is called
// automatically by Commit.
func (t *Txn[T]) Notify() {
	if !t.trackMutate {
		return
	}

	t.slowNotify()
}

// Commit is used to finalize the transaction and return a new tree. If mutation
// tracking is turned on then notifications will also be issued.
func (t *Txn[T]) Commit() *RadixTree[T] {
	nt := t.CommitOnly()
	if t.trackMutate {
		t.Notify()
	}
	return nt
}

// CommitOnly is used to finalize the transaction and return a new tree, but
// does not issue any notifications until Notify is called.
func (t *Txn[T]) CommitOnly() *RadixTree[T] {
	if t.tree.root == nil {
		var zero T
		t.tree.root = t.makeLeaf(nil, zero)
		t.tree.root.setId(0)
		t.tree.root.setMutateCh(make(chan struct{}))
	}
	t.tree.root.incrementLazyRefCount(-1)
	t.tree.root.processLazyRef()
	nt := &RadixTree[T]{t.tree.root,
		t.size,
		t.tree.idg,
	}
	t.writable = nil
	return nt

}

// slowNotify does a complete comparison of the before and after trees in order
// to trigger notifications. This doesn't require any additional state but it
// is very expensive to compute.
func (t *Txn[T]) slowNotify() {
	// isClosed returns true if the given channel is closed.
	isClosed := func(ch <-chan struct{}) bool {
		select {
		case _, ok := <-ch:
			return !ok // If `ok` is false, the channel is closed.
		default:
			return false // The channel is not closed.
		}
	}

	for ch := range t.tree.idg.delChns {
		if ch != nil {
			if !isClosed(ch) {
				close(ch)
			}
		}
	}
}

func (t *Txn[T]) LongestPrefix(prefix []byte) ([]byte, T, bool) {
	return t.tree.LongestPrefix(prefix)
}

// DeletePrefix is used to delete an entire subtree that matches the prefix
// This will delete all nodes under that prefix
func (t *Txn[T]) DeletePrefix(prefix []byte) bool {
	key := getTreeKey(prefix)
	newRoot, numDeletions := t.deletePrefix(t.tree.root, key, 0)
	if numDeletions != 0 {
		if t.trackMutate {
			t.trackChannel(t.tree.root)
		}
		t.tree.root = newRoot
		t.tree.size = t.tree.size - uint64(numDeletions)
		t.size = t.tree.size
		return true
	}
	return false
}

func (t *Txn[T]) deletePrefix(node Node[T], key []byte, depth int) (Node[T], int) {
	// Get terminated
	if node == nil {
		return nil, 0
	}
	// Handle hitting a leaf node
	if isLeaf[T](node) {
		if bytes.HasPrefix(getKey(node.getKey()), getKey(key)) {
			if t.trackMutate {
				t.trackChannel(node)
			}
			return nil, 1
		}
		return node, 0
	}

	// Bail if the prefix does not match
	if node.getPartialLen() > 0 {
		prefixLen := checkPrefix(node.getPartial(), int(node.getPartialLen()), key, depth)
		if prefixLen < min(maxPrefixLen, len(getKey(key))) {
			depth += prefixLen
		}
	}

	if t.trackMutate {
		t.trackChannel(node)
	}

	numDel := 0

	// Recurse on the children
	var newChIndxMap = make(map[int]Node[T])
	for idx, ch := range node.getChildren() {
		if ch != nil {
			newCh, del := t.deletePrefix(ch, key, depth+1)
			newChIndxMap[idx] = newCh
			numDel += del
			if del > 0 && t.trackMutate {
				t.trackChannel(ch)
			}
		}
	}

	doClone := node.getRefCount() > 1

	if doClone {
		node = t.writeNode(node)
	} else {
		t.trackChannel(node)
	}

	for idx, ch := range newChIndxMap {
		node.setChild(idx, ch)
	}

	return node, numDel
}

func (t *Txn[T]) makeLeaf(key []byte, value T) Node[T] {
	// Allocate memory for the leaf node
	l := t.allocNode(leafType)

	if l == nil {
		return nil
	}

	// Set the value and key length
	l.setValue(value)
	l.setKeyLen(uint32(len(key)))
	l.setKey(key)
	l.setMutateCh(make(chan struct{}))
	return l
}

func (t *Txn[T]) allocNode(ntype nodeType) Node[T] {
	var n Node[T]
	switch ntype {
	case leafType:
		n = &NodeLeaf[T]{
			mu: &sync.RWMutex{},
		}
	case node4:
		n = &Node4[T]{
			mu: &sync.RWMutex{},
		}
	case node16:
		n = &Node16[T]{
			mu: &sync.RWMutex{},
		}
	case node48:
		n = &Node48[T]{
			mu: &sync.RWMutex{},
		}
	case node256:
		n = &Node256[T]{
			mu: &sync.RWMutex{},
		}
	default:
		panic("Unknown node type")
	}
	id, ch := t.tree.idg.GenerateID()
	n.incrementRefCount()
	n.setId(id)
	n.setMutateCh(ch)
	if !n.isLeaf() {
		n.setPartial(make([]byte, maxPrefixLen))
		n.setPartialLen(maxPrefixLen)
	}
	return n
}

// trackChannel safely attempts to track the given mutation channel, setting the
// overflow flag if we can no longer track any more. This limits the amount of
// state that will accumulate during a transaction and we have a slower algorithm
// to switch to if we overflow.
func (t *Txn[T]) trackChannel(node Node[T]) {
	// In overflow, make sure we don't store any more objects.
	// If this would overflow the state we reject it and set the flag (since

	// Create the map on the fly when we need it.
	if node == nil {
		return
	}
	if t.tree.idg.trackIds == nil {
		t.tree.idg.trackIds = make(map[uint64]struct{})
	}
	if t.tree.idg.delChns == nil {
		t.tree.idg.delChns = make(map[chan struct{}]struct{})
	}
	if t.trackMutate {
		if _, ok := t.tree.idg.trackIds[node.getId()]; !ok {
			t.tree.idg.delChns[node.getMutateCh()] = struct{}{}
			node.setMutateCh(make(chan struct{}))
		}
	}
}

// findChild finds the child node pointer based on the given character in the ART tree node.
func (t *Txn[T]) findChild(n Node[T], c byte) (Node[T], int) {
	return findChild(n, c)
}<|MERGE_RESOLUTION|>--- conflicted
+++ resolved
@@ -341,12 +341,6 @@
 
 	// Recurse
 	newChild, val := t.recursiveDelete(child, key, depth+1)
-<<<<<<< HEAD
-
-	if newChild == nil {
-		t.trackChannel(child)
-=======
->>>>>>> 63e8a285
 
 	if newChild != child {
 		if doClone {
