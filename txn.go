// Copyright (c) HashiCorp, Inc.
// SPDX-License-Identifier: BUSL-1.1

package adaptive

import (
	"bytes"
	"strings"
	"sync"

	"github.com/hashicorp/golang-lru/v2/simplelru"
)

const defaultModifiedCache = 8192

type Txn[T any] struct {
	tree *RadixTree[T]

	size uint64

	// snap is a snapshot of the node node for use if we have to run the
	// slow notify algorithm.
	snap Node[T]

	// trackChannels is used to hold channels that need to be notified to
	// signal mutation of the tree. This will only hold up to
	// defaultModifiedCache number of entries, after which we will set the
	// trackOverflow flag, which will cause us to use a more expensive
	// algorithm to perform the notifications. Mutation tracking is only
	// performed if trackMutate is true.
	trackChannels map[chan struct{}]struct{}
	trackOverflow bool
	trackMutate   bool

	// writable is a cache of writable nodes that have been created during
	// the course of the transaction. This allows us to re-use the same
	// nodes for further writes and avoid unnecessary copies of nodes that
	// have never been exposed outside the transaction. This will only hold
	// up to defaultModifiedCache number of entries.
	writable *simplelru.LRU[Node[T], any]
}

// Txn starts a new transaction that can be used to mutate the tree
func (t *RadixTree[T]) Txn() *Txn[T] {
	treeClone := t.Clone(false)
	txn := &Txn[T]{
		size: t.size,
		snap: treeClone.root,
		tree: treeClone,
	}
	return txn
}

// Clone makes an independent copy of the transaction. The new transaction
// does not track any nodes and has TrackMutate turned off. The cloned transaction will contain any uncommitted writes in the original transaction but further mutations to either will be independent and result in different radix trees on Commit. A cloned transaction may be passed to another goroutine and mutated there independently however each transaction may only be mutated in a single thread.
func (t *Txn[T]) Clone() *Txn[T] {
	// reset the writable node cache to avoid leaking future writes into the clone

	txn := &Txn[T]{
		tree: t.tree.Clone(false),
		snap: t.snap.clone(false, false),
		size: t.size,
	}
	return txn
}

// TrackMutate can be used to toggle if mutations are tracked. If this is enabled
// then notifications will be issued for affected internal nodes and leaves when
// the transaction is committed.
func (t *Txn[T]) TrackMutate(track bool) {
	t.trackMutate = track
}

// Get is used to look up a specific key, returning
// the value and if it was found
func (t *Txn[T]) Get(k []byte) (T, bool) {
	res, found, _ := t.tree.Get(k)
	return res, found
}

func (t *Txn[T]) Insert(key []byte, value T) (T, bool) {
	var old int
	newRoot, oldVal := t.recursiveInsert(t.tree.root, getTreeKey(key), value, 0, &old)
	if t.trackMutate {
		t.trackChannel(t.tree.root.getMutateCh())
	}
	if old == 0 {
		t.size++
	}
	t.tree.root = newRoot
	return oldVal, old == 1
}

func (t *Txn[T]) recursiveInsert(node Node[T], key []byte, value T, depth int, old *int) (Node[T], T) {
	var zero T

	// If we are at a nil node, inject a leaf
	if node == nil {
		return t.makeLeaf(key, value), zero
	}

	if node.isLeaf() {
		// This means node is nil
		if node.getKeyLen() == 0 {
			if t.trackMutate {
				t.trackChannel(node.getMutateCh())
			}
			return t.makeLeaf(key, value), zero
		}
	}

	// If we are at a leaf, we need to replace it with a node
	if node.isLeaf() {
		// Check if we are updating an existing value
		nodeKey := node.getKey()
		if len(key) == len(nodeKey) && bytes.Equal(nodeKey, key) {
			*old = 1
			if t.trackMutate {
				t.trackChannel(node.getMutateCh())
			}
			return t.makeLeaf(key, value), node.getValue()
		}

		// New value, we must split the leaf into a node4
		newLeaf2 := t.makeLeaf(key, value)

		// Determine longest prefix
		longestPrefix := longestCommonPrefix[T](node, newLeaf2, depth)
		newNode := t.allocNode(node4)
		newNode.setPartialLen(uint32(longestPrefix))
		copy(newNode.getPartial()[:], key[depth:depth+min(maxPrefixLen, longestPrefix)])

		if len(node.getKey()) > depth+longestPrefix {
			// Add the leafs to the new node4
			newNode = t.addChild(newNode, node.getKey()[depth+longestPrefix], node)
		}

		if len(newLeaf2.getKey()) > depth+longestPrefix {
			newNode = t.addChild(newNode, newLeaf2.getKey()[depth+longestPrefix], newLeaf2)
		}

		return newNode, zero
	}

	// Check if given node has a prefix
	if node.getPartialLen() > 0 {
		// Determine if the prefixes differ, since we need to split
		prefixDiff := prefixMismatch[T](node, key, len(key), depth)
		if prefixDiff >= int(node.getPartialLen()) {
			depth += int(node.getPartialLen())
			child, idx := t.findChild(node, key[depth])
			if child != nil {
				newChildChClone := t.writeNode(child)
				newChild, val := t.recursiveInsert(newChildChClone, key, value, depth+1, old)
				nodeClone := t.writeNode(node)
				nodeClone.setChild(idx, newChild)
				if t.trackMutate {
					t.trackChannel(node.getMutateCh())
				}
				return nodeClone, val
			}

			// No child, node goes within us
			newLeaf := t.makeLeaf(key, value)
			node = t.addChild(node, key[depth], newLeaf)
			if t.trackMutate {
				t.trackChannel(node.getMutateCh())
			}
			return node, zero
		}

		// Create a new node
		newNode := t.allocNode(node4)
		newNode.setPartialLen(uint32(prefixDiff))
		copy(newNode.getPartial()[:], node.getPartial()[:min(maxPrefixLen, prefixDiff)])

		if t.trackMutate {
			t.trackChannel(node.getMutateCh())
		}
		nodeClone := t.writeNode(node)

		// Adjust the prefix of the old node
		if node.getPartialLen() <= maxPrefixLen {
<<<<<<< HEAD
			newNode = t.addChild(newNode, nodeClone.getPartial()[prefixDiff], nodeClone)
			nodeClone.setPartialLen(nodeClone.getPartialLen() - uint32(prefixDiff+1))
			length := min(maxPrefixLen, int(nodeClone.getPartialLen()))
			copy(nodeClone.getPartial(), nodeClone.getPartial()[prefixDiff+1:prefixDiff+1+length])
=======
			newNode = t.addChild(newNode, node.getPartial()[prefixDiff], node)
			node.setPartialLen(node.getPartialLen() - uint32(prefixDiff+1))
			length := min(maxPrefixLen, int(node.getPartialLen()))
			node.setPartial(node.getPartial()[prefixDiff+1 : prefixDiff+1+length])
>>>>>>> 08d22673
		} else {
			nodeClone.setPartialLen(nodeClone.getPartialLen() - uint32(prefixDiff+1))
			l := minimum[T](node)
			if l == nil {
				return node, zero
			}
<<<<<<< HEAD
			newNode = t.addChild(newNode, l.key[depth+prefixDiff], nodeClone)
			length := min(maxPrefixLen, int(nodeClone.getPartialLen()))
			copy(nodeClone.getPartial(), l.key[depth+prefixDiff+1:depth+prefixDiff+1+length])
=======
			newNode = t.addChild(newNode, l.key[depth+prefixDiff], node)
			length := min(maxPrefixLen, int(node.getPartialLen()))
			node.setPartial(l.key[depth+prefixDiff+1 : depth+prefixDiff+1+length])
		}
		if t.trackMutate {
			t.trackChannel(node.getMutateCh())
>>>>>>> 08d22673
		}
		// Insert the new leaf
		newLeaf := t.makeLeaf(key, value)
		newNode = t.addChild(newNode, key[depth+prefixDiff], newLeaf)
		return newNode, zero
	}

	if depth < len(key) {
		// Find a child to recurse to
		child, idx := t.findChild(node, key[depth])
		if child != nil {
			newChild, val := t.recursiveInsert(child, key, value, depth+1, old)
			nodeClone := t.writeNode(node)
			nodeClone.setChild(idx, newChild)
			if t.trackMutate {
				t.trackChannel(node.getMutateCh())
			}
			return nodeClone, val
		}
	}

	// No child, node goes within us
	newLeaf := t.makeLeaf(key, value)
	if t.trackMutate {
		t.trackChannel(node.getMutateCh())
	}
	if depth < len(key) {
		return t.addChild(node, key[depth], newLeaf), zero
	}
	return node, zero
}

func (t *Txn[T]) Delete(key []byte) (T, bool) {
	var zero T
	newRoot, l := t.recursiveDelete(t.tree.root, getTreeKey(key), 0)
	if t.trackMutate {
		t.trackChannel(t.tree.root.getMutateCh())
	}
	if newRoot == nil {
		newRoot = t.allocNode(leafType)
	}
	t.tree.root = newRoot
	if l != nil {
		t.size--
		old := l.getValue()
		return old, true
	}
	return zero, false
}

func (t *Txn[T]) recursiveDelete(node Node[T], key []byte, depth int) (Node[T], Node[T]) {
	// Get terminated
	if node == nil {
		return nil, nil
	}
	// Handle hitting a leaf node
	if isLeaf[T](node) {
		if leafMatches(node.getKey(), key) == 0 {
			if t.trackMutate {
				t.trackChannel(node.getMutateCh())
			}
			return nil, node
		}
		return node, nil
	}

	// Bail if the prefix does not match
	if node.getPartialLen() > 0 {
		prefixLen := checkPrefix(node.getPartial(), int(node.getPartialLen()), key, depth)
		if prefixLen != min(maxPrefixLen, int(node.getPartialLen())) {
			return node, nil
		}
		depth += int(node.getPartialLen())
	}

	// Find child node
	child, idx := t.findChild(node, key[depth])
	if child == nil {
		return nil, nil
	}

	// If the child is a leaf, delete from this node
	if isLeaf[T](child) {
		if leafMatches(child.getKey(), key) == 0 {
			if t.trackMutate {
				t.trackChannel(child.getMutateCh())
			}
			nc := t.writeNode(node)
			newNode := t.removeChild(nc, key[depth])
			return t.writeNode(newNode), child
		}
		return node, nil
	}

	// Recurse
	newChild, val := t.recursiveDelete(child, key, depth+1)
	nClone := t.writeNode(node)
	nClone.setChild(idx, newChild)
	return nClone, val
}

func (t *Txn[T]) Root() Node[T] {
	return t.tree.root
}

// GetWatch is used to lookup a specific key, returning
// the watch channel, value and if it was found
func (t *Txn[T]) GetWatch(k []byte) (<-chan struct{}, T, bool) {
	res, found, watch := t.tree.Get(k)
	return watch, res, found
}

// Notify is used along with TrackMutate to trigger notifications. This must
// only be done once a transaction is committed via CommitOnly, and it is called
// automatically by Commit.
func (t *Txn[T]) Notify() {
	if !t.trackMutate {
		return
	}

	// If we've overflowed the tracking state we can't use it in any way and
	// need to do a full tree compare.
	if t.trackOverflow {
		// TODO Discuss
		//t.slowNotify()
	} else {
		for ch := range t.trackChannels {
			if ch == nil {
				continue
			}
			select {
			case _, ok := <-ch:
				if ok {
					close(ch)
				}
			default:
				close(ch)
			}
		}
	}

	// Clean up the tracking state so that a re-notify is safe (will trigger
	// the else clause above which will be a no-op).
	t.trackChannels = nil
	t.trackOverflow = false
}

// Commit is used to finalize the transaction and return a new tree. If mutation
// tracking is turned on then notifications will also be issued.
func (t *Txn[T]) Commit() *RadixTree[T] {
	nt := t.CommitOnly()
	if t.trackMutate {
		t.Notify()
	}
	return nt
}

// CommitOnly is used to finalize the transaction and return a new tree, but
// does not issue any notifications until Notify is called.
func (t *Txn[T]) CommitOnly() *RadixTree[T] {
	nt := &RadixTree[T]{t.tree.root,
		t.size,
	}
	t.writable = nil
	return nt
}

// slowNotify does a complete comparison of the before and after trees in order
// to trigger notifications. This doesn't require any additional state but it
// is very expensive to compute.
func (t *Txn[T]) slowNotify() {
	snapIter := t.snap.Iterator()
	rootIter := t.Root().Iterator()
	snapIter.Next()
	rootIter.Next()
	for snapIter.Front() != nil || rootIter.Front() != nil {
		// If we've exhausted the nodes in the old snapshot, we know
		// there's nothing remaining to notify.
		if snapIter.Front() == nil {
			return
		}
		snapElem := snapIter.Front()

		// If we've exhausted the nodes in the new node, we know we need
		// to invalidate everything that remains in the old snapshot. We
		// know from the loop condition there's something in the old
		// snapshot.
		if rootIter.Front() == nil {
			select {
			case _, ok := <-snapElem.getMutateCh():
				if ok {
					close(snapElem.getMutateCh())
				}
			default:
				close(snapElem.getMutateCh())
			}
			snapIter.Next()
			continue
		}

		// Do one string compare so we can check the various conditions
		// below without repeating the compare.
		cmp := strings.Compare(string(getKey(snapIter.GetIterPath())), string(getKey(rootIter.GetIterPath())))

		// If the snapshot is behind the node, then we must have deleted
		// this node during the transaction.
		if cmp < 0 {
			close(snapElem.getMutateCh())
			snapIter.Next()
			continue
		}

		// If the snapshot is ahead of the node, then we must have added
		// this node during the transaction.
		if cmp > 0 {
			rootIter.Next()
			continue
		}

		// If we have the same path, then we need to see if we mutated a
		// node and possibly the leaf.
		rootElem := rootIter.Front()
		if snapElem != rootElem {
			close(snapElem.getMutateCh())
		}
		snapIter.Next()
		rootIter.Next()
	}
}

func (t *Txn[T]) LongestPrefix(prefix []byte) ([]byte, T, bool) {
	return t.tree.LongestPrefix(prefix)
}

// DeletePrefix is used to delete an entire subtree that matches the prefix
// This will delete all nodes under that prefix
func (t *Txn[T]) DeletePrefix(prefix []byte) bool {
	key := getTreeKey(prefix)
	newRoot, numDeletions := t.deletePrefix(t.tree.root, key, 0)
	if numDeletions != 0 {
		t.tree.root = newRoot
		t.tree.size = t.tree.size - uint64(numDeletions)
		t.size = t.tree.size
		return true
	}
	return false
}

func (t *Txn[T]) deletePrefix(node Node[T], key []byte, depth int) (Node[T], int) {
	// Get terminated
	if node == nil {
		return nil, 0
	}
	// Handle hitting a leaf node
	if isLeaf[T](node) {
		if bytes.HasPrefix(getKey(node.getKey()), getKey(key)) {
			t.trackChannel(node.getMutateCh())
			return nil, 1
		}
		return node, 0
	}

	// Bail if the prefix does not match
	if node.getPartialLen() > 0 {
		prefixLen := checkPrefix(node.getPartial(), int(node.getPartialLen()), key, depth)
		if prefixLen < min(maxPrefixLen, len(getKey(key))) {
			depth += prefixLen
		}
	}

	t.trackChannel(node.getMutateCh())

	numDel := 0

	// Recurse on the children
	var newChIndxMap = make(map[int]Node[T])
	for idx, ch := range node.getChildren() {
		if ch != nil {
			newCh, del := t.deletePrefix(ch, key, depth+1)
			newChIndxMap[idx] = newCh
			numDel += del
		}
	}

	for idx, ch := range newChIndxMap {
		node.setChild(idx, ch)
	}

	return node, numDel
}

func (t *Txn[T]) makeLeaf(key []byte, value T) Node[T] {
	// Allocate memory for the leaf node
	l := t.allocNode(leafType)

	if l == nil {
		return nil
	}

	// Set the value and key length
	l.setValue(value)
	l.setKeyLen(uint32(len(key)))
	l.setKey(key)
	return l
}

func (t *Txn[T]) writeNode(n Node[T]) Node[T] {
	if n == nil {
		return n
	}

	if t.writable == nil {
		lru, err := simplelru.NewLRU[Node[T], any](defaultModifiedCache, nil)
		if err != nil {
			panic(err)
		}
		t.writable = lru
	}
	// If this node has already been modified, we can continue to use it
	// during this transaction. We know that we don't need to track it for
	// a node update since the node is writable, but if this is for a leaf
	// update we track it, in case the initial write to this node didn't
	// update the leaf.
	if _, ok := t.writable.Get(n); ok {
		if t.trackMutate {
			t.trackChannel(n.getMutateCh())
		}
		return n
	}
	// Mark this node as being mutated.
	if t.trackMutate {
		t.trackChannel(n.getMutateCh())
	}

	// Copy the existing node. If you have set forLeafUpdate it will be
	// safe to replace this leaf with another after you get your node for
	// writing. You MUST replace it, because the channel associated with
	// this leaf will be closed when this transaction is committed.
	nc := n.clone(false, false)

	// Mark this node as writable.
	t.writable.Add(nc, nil)
	return nc
}

func (t *Txn[T]) allocNode(ntype nodeType) Node[T] {
	var n Node[T]
	switch ntype {
	case leafType:
		n = &NodeLeaf[T]{}
	case node4:
		n = &Node4[T]{}
	case node16:
		n = &Node16[T]{}
	case node48:
		n = &Node48[T]{}
	case node256:
		n = &Node256[T]{}
	default:
		panic("Unknown node type")
	}
	n.setMutex(&sync.RWMutex{})
	n.setMutateCh(make(chan struct{}))
	n.setPartial(make([]byte, maxPrefixLen))
	n.setPartialLen(maxPrefixLen)
	return n
}

// trackChannel safely attempts to track the given mutation channel, setting the
// overflow flag if we can no longer track any more. This limits the amount of
// state that will accumulate during a transaction and we have a slower algorithm
// to switch to if we overflow.
func (t *Txn[T]) trackChannel(ch chan struct{}) {
	// In overflow, make sure we don't store any more objects.
	if t.trackOverflow {
		return
	}

	// If this would overflow the state we reject it and set the flag (since
	// we aren't tracking everything that's required any longer).
	if len(t.trackChannels) >= defaultModifiedCache {
		// Mark that we are in the overflow state
		t.trackOverflow = true

		// Clear the map so that the channels can be garbage collected. It is
		// safe to do this since we have already overflowed and will be using
		// the slow notify algorithm.
		t.trackChannels = nil
		return
	}

	// Create the map on the fly when we need it.
	if t.trackChannels == nil {
		t.trackChannels = make(map[chan struct{}]struct{})
	}

	t.trackChannels[ch] = struct{}{}
}

// findChild finds the child node pointer based on the given character in the ART tree node.
func (t *Txn[T]) findChild(n Node[T], c byte) (Node[T], int) {
	return findChild(n, c)
}<|MERGE_RESOLUTION|>--- conflicted
+++ resolved
@@ -181,36 +181,21 @@
 
 		// Adjust the prefix of the old node
 		if node.getPartialLen() <= maxPrefixLen {
-<<<<<<< HEAD
 			newNode = t.addChild(newNode, nodeClone.getPartial()[prefixDiff], nodeClone)
 			nodeClone.setPartialLen(nodeClone.getPartialLen() - uint32(prefixDiff+1))
 			length := min(maxPrefixLen, int(nodeClone.getPartialLen()))
 			copy(nodeClone.getPartial(), nodeClone.getPartial()[prefixDiff+1:prefixDiff+1+length])
-=======
-			newNode = t.addChild(newNode, node.getPartial()[prefixDiff], node)
-			node.setPartialLen(node.getPartialLen() - uint32(prefixDiff+1))
-			length := min(maxPrefixLen, int(node.getPartialLen()))
-			node.setPartial(node.getPartial()[prefixDiff+1 : prefixDiff+1+length])
->>>>>>> 08d22673
 		} else {
 			nodeClone.setPartialLen(nodeClone.getPartialLen() - uint32(prefixDiff+1))
 			l := minimum[T](node)
 			if l == nil {
 				return node, zero
 			}
-<<<<<<< HEAD
 			newNode = t.addChild(newNode, l.key[depth+prefixDiff], nodeClone)
 			length := min(maxPrefixLen, int(nodeClone.getPartialLen()))
 			copy(nodeClone.getPartial(), l.key[depth+prefixDiff+1:depth+prefixDiff+1+length])
-=======
-			newNode = t.addChild(newNode, l.key[depth+prefixDiff], node)
-			length := min(maxPrefixLen, int(node.getPartialLen()))
-			node.setPartial(l.key[depth+prefixDiff+1 : depth+prefixDiff+1+length])
-		}
-		if t.trackMutate {
-			t.trackChannel(node.getMutateCh())
->>>>>>> 08d22673
-		}
+		}
+
 		// Insert the new leaf
 		newLeaf := t.makeLeaf(key, value)
 		newNode = t.addChild(newNode, key[depth+prefixDiff], newLeaf)
