--- conflicted
+++ resolved
@@ -351,15 +351,9 @@
 	newChild, val := t.recursiveDelete(child, key, depth+1)
 	if val != nil {
 
-<<<<<<< HEAD
 		t.trackChannel(child)
+
 		if doClone {
-=======
-
-	t.trackChannel(child)
-
-	if doClone {
->>>>>>> e47452a4
 			node = t.writeNode(node)
 		} else {
 			t.trackChannel(oldRef)
