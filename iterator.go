// Copyright (c) HashiCorp, Inc.
// SPDX-License-Identifier: BUSL-1.1

package adaptive

import (
	"bytes"
)

// Iterator is used to iterate over a set of nodes from the node
// down to a specified path. This will iterate over the same values that
// the Node.WalkPath method will.
type Iterator[T any] struct {
	path              []byte
	node              Node[T]
	stack             []Node[T]
	stackIter         []NodeWrapper[T]
	depth             int
	pos               Node[T]
	lowerBound        bool
	reverseLowerBound bool
	seeKPrefixWatch   bool
	seenMismatch      bool
	iterPath          []byte
	stackItrSet       bool
}

type NodeWrapper[T any] struct {
	n Node[T]
	d int
}

func (i *Iterator[T]) GetIterPath() []byte {
	return i.iterPath
}

// Front returns the current node that has been iterated to.
func (i *Iterator[T]) Front() Node[T] {
	return i.pos
}

func (i *Iterator[T]) Path() string {
	return string(i.path)
}

func (i *Iterator[T]) Next() ([]byte, T, bool) {
	var zero T

	if !i.stackItrSet {
		i.stackItrSet = true
		stackIter := make([]NodeWrapper[T], 0)

		for _, ele := range i.stack {
			stackIter = append(stackIter, NodeWrapper[T]{n: ele, d: i.depth})
			i.stack = nil
			i.node = nil
		}
		if i.stack == nil && i.node != nil {
			stackIter = []NodeWrapper[T]{{i.node, i.depth}}
		}
		i.stackIter = stackIter
	}

	// Iterate through the stack until it's empty
	for len(i.stackIter) > 0 {
		nodeW := i.stackIter[len(i.stackIter)-1]
		i.stackIter = i.stackIter[:len(i.stackIter)-1]

		node := nodeW.n

		if node == nil {
			return nil, zero, false
		}

		switch node.getArtNodeType() {
		case leafType:
			leafCh := node.(*NodeLeaf[T])
			if i.lowerBound {
				if bytes.Compare(getKey(leafCh.key), getKey(i.path)) >= 0 {
					return getKey(leafCh.key), leafCh.value, true
				}
				continue
			}
			if i.seeKPrefixWatch {
				if bytes.HasPrefix(leafCh.key, i.path) {
					return leafCh.key, leafCh.value, true
				}
				continue
			}
			if !leafCh.matchPrefix([]byte(i.Path())) {
				continue
			}
			return leafCh.key, leafCh.value, true
		case node4:
			if node.getNodeLeaf() != nil && len(i.Path()) >= 2 && !node.getNodeLeaf().matchPrefix([]byte(i.Path())) {
				continue
			}
			n4 := node.(*Node4[T])
			newDepth := nodeW.d
			for itr := int(n4.numChildren) - 1; itr >= 0; itr-- {
				nodeCh := n4.children[itr]
				if nodeCh == nil {
					continue
				}
<<<<<<< HEAD
				if node.getNodeLeaf() != nil && len(i.Path()) >= 2 && !node.getNodeLeaf().matchPrefix([]byte(i.Path())) {
					continue
				}
				i.stack = append(i.stack, nodeCh)
			}
			if node.getNodeLeaf() != nil && len(i.Path()) >= 2 && node.getNodeLeaf().matchPrefix([]byte(i.Path())) {
				return getKey(node.getNodeLeaf().key), node.getNodeLeaf().value, true
=======
				key := n4.keys[itr]
				if (newDepth < len(i.path) && i.path[newDepth] == key) || (newDepth >= len(i.path)) {
					i.stackIter = append(i.stackIter, NodeWrapper[T]{nodeCh, newDepth + int(n4.partialLen) + 1})
				}
			}
			if n4.leaf != nil && bytes.HasPrefix(n4.leaf.key, i.path) {
				return n4.leaf.key, n4.leaf.value, true
>>>>>>> 13f35982
			}
		case node16:
			if node.getNodeLeaf() != nil && len(i.Path()) >= 2 && !node.getNodeLeaf().matchPrefix([]byte(i.Path())) {
				continue
			}
			n16 := node.(*Node16[T])
			newDepth := nodeW.d
			for itr := int(n16.numChildren) - 1; itr >= 0; itr-- {
				nodeCh := n16.children[itr]
				if nodeCh == nil {
					continue
				}
<<<<<<< HEAD
				if node.getNodeLeaf() != nil && len(i.Path()) >= 2 && !node.getNodeLeaf().matchPrefix([]byte(i.Path())) {
					continue
				}
				i.stack = append(i.stack, nodeCh)
			}
			if node.getNodeLeaf() != nil && len(i.Path()) >= 2 && node.getNodeLeaf().matchPrefix([]byte(i.Path())) {
				return getKey(node.getNodeLeaf().key), node.getNodeLeaf().value, true
=======
				key := n16.keys[itr]
				if (newDepth < len(i.path) && i.path[newDepth] == key) || (newDepth >= len(i.path)) {
					i.stackIter = append(i.stackIter, NodeWrapper[T]{nodeCh, newDepth + int(n16.partialLen) + 1})
				}
			}
			if n16.leaf != nil && bytes.HasPrefix(n16.leaf.key, i.path) {
				return n16.leaf.key, n16.leaf.value, true
>>>>>>> 13f35982
			}
		case node48:
			if node.getNodeLeaf() != nil && len(i.Path()) >= 2 && !node.getNodeLeaf().matchPrefix([]byte(i.Path())) {
				continue
			}
			n48 := node.(*Node48[T])
			newDepth := nodeW.d
			for itr := 255; itr >= 0; itr-- {
				idx := n48.keys[itr]
				if idx == 0 {
					continue
				}
				nodeCh := n48.children[idx-1]
				if nodeCh == nil {
					continue
				}
<<<<<<< HEAD
				if node.getNodeLeaf() != nil && len(i.Path()) >= 2 && !node.getNodeLeaf().matchPrefix([]byte(i.Path())) {
					continue
				}
				i.stack = append(i.stack, nodeCh)
			}
			if node.getNodeLeaf() != nil && len(i.Path()) >= 2 && node.getNodeLeaf().matchPrefix([]byte(i.Path())) {
				return getKey(node.getNodeLeaf().key), node.getNodeLeaf().value, true
			}
		case node256:
			n256 := node.(*Node256[T])
			if node.getNodeLeaf() != nil && len(i.Path()) >= 2 && !node.getNodeLeaf().matchPrefix([]byte(i.Path())) {
				continue
			}
=======
				key := n48.keys[itr]
				if (newDepth < len(i.path) && i.path[newDepth] == key) || (newDepth >= len(i.path)) {
					i.stackIter = append(i.stackIter, NodeWrapper[T]{nodeCh, newDepth + int(n48.partialLen) + 1})
				}
			}
			if n48.leaf != nil && bytes.HasPrefix(n48.leaf.key, i.path) {
				return n48.leaf.key, n48.leaf.value, true
			}
		case node256:
			n256 := node.(*Node256[T])
			newDepth := nodeW.d + int(n256.partialLen)
>>>>>>> 13f35982
			for itr := 255; itr >= 0; itr-- {
				nodeCh := n256.children[itr]
				if nodeCh == nil {
					continue
				}
				i.stackIter = append(i.stackIter, NodeWrapper[T]{nodeCh, newDepth + int(n256.partialLen) + 1})
			}
<<<<<<< HEAD
			if node.getNodeLeaf() != nil && len(i.Path()) >= 2 && node.getNodeLeaf().matchPrefix([]byte(i.Path())) {
				return getKey(node.getNodeLeaf().key), node.getNodeLeaf().value, true
=======
			if n256.leaf != nil && len(n256.leaf.key) >= 2 && bytes.HasPrefix(n256.leaf.key, i.path) {
				return n256.leaf.key, n256.leaf.value, true
>>>>>>> 13f35982
			}
		}
	}
	return nil, zero, false
}

func (i *Iterator[T]) SeekPrefixWatch(prefixKey []byte) (watch <-chan struct{}) {
	// Start from the node
	i.seeKPrefixWatch = true

	node := i.node

	prefix := getTreeKey(prefixKey)

	i.path = prefix

	i.stack = nil
	depth := 0

	if len(prefixKey) == 0 {
		i.node = node
		i.stack = []Node[T]{node}
		return node.getMutateCh()
	}

	i.stack = []Node[T]{node}
	i.node = node

	for {
		// Check if the node matches the prefix

		// Determine the child index to proceed based on the next byte of the prefix
		if node.getPartialLen() > 0 {
			// If the node has a prefix, compare it with the prefix
			mismatchIdx := prefixMismatch[T](node, prefix, len(prefix), depth)
			if mismatchIdx < int(node.getPartialLen()) {
				// If there's a mismatch, set the node to nil to break the loop
				i.stack = nil
				i.node = node
				i.depth = depth
				return node.getMutateCh()
			}
			depth += int(node.getPartialLen())
		}

		if depth >= len(prefix) {
			// If the prefix is exhausted, break the loop
			i.stack = nil
			i.node = node
			i.depth = depth
			return node.getMutateCh()
		}

		// Get the next child node based on the prefix
		child, _ := findChild[T](node, prefix[depth])
		if child == nil {
			// If the child node doesn't exist, break the loop
			i.stack = nil
			i.node = node
			return node.getMutateCh()
		}

		i.stack = []Node[T]{node}
		i.node = node
		i.depth = depth

		node = child
		// Move to the next level in the tree
		depth++
	}
}

func (i *Iterator[T]) SeekPrefix(prefixKey []byte) {
	i.SeekPrefixWatch(prefixKey)
}

func (i *Iterator[T]) recurseMin(n Node[T]) Node[T] {
	// Traverse to the minimum child
	if n.isLeaf() {
		return n
	}
	nCh := n.getNumChildren()
	if nCh > 1 {
		// Add all the other edges to the stack (the min node will be added as
		// we recurse)
		var allCh []Node[T]
		for itr := nCh - 1; itr >= 1; itr-- {
			allCh = append(allCh, n.getChild(int(itr)))
		}
		i.stack = append(allCh, i.stack...)
	}
	if nCh > 0 {
		return i.recurseMin(n.getChild(0))
	}
	// Shouldn't be possible
	return nil
}

func (i *Iterator[T]) SeekLowerBound(prefixKey []byte) {
	node := i.node

	i.stack = []Node[T]{}
	i.lowerBound = true

	prefix := getTreeKey(prefixKey)

	found := func(n Node[T]) {
		i.stack = append(
			[]Node[T]{n},
			i.stack...,
		)
	}

	findMin := func(n Node[T]) {
		if n != nil {
			found(n)
			return
		}
		n = i.recurseMin(n)
	}

	i.path = prefix

	depth := 0
	i.node = node
	i.seenMismatch = false

	var parent Node[T]

	for {

		// Check if the node matches the prefix

		if node == nil {
			if parent != nil && parent.getNodeLeaf() != nil {
				i.stack = append([]Node[T]{parent.getNodeLeaf()}, i.stack...)
			}
			return
		}

		var prefixCmp int
		if int(node.getPartialLen()) < len(prefix) {
			prefixCmp = bytes.Compare(node.getPartial()[:node.getPartialLen()], prefix[depth:depth+int(node.getPartialLen())])
		} else {
			prefixCmp = bytes.Compare(node.getPartial()[:node.getPartialLen()], prefix[depth:])
		}

		if prefixCmp > 0 && !i.seenMismatch {
			// Prefix is larger, that means the lower bound is greater than the search
			// and from now on we need to follow the minimum path to the smallest
			// leaf under this subtree.
			findMin(node)
			if parent != nil && parent.getNodeLeaf() != nil {
				i.stack = append([]Node[T]{parent.getNodeLeaf()}, i.stack...)
			}
			return
		}

		if prefixCmp < 0 && !i.seenMismatch {
			// Prefix is smaller than search prefix, that means there is no lower
			// bound
			i.node = nil
			if parent != nil && parent.getNodeLeaf() != nil {
				i.stack = append([]Node[T]{parent.getNodeLeaf()}, i.stack...)
			}
			return
		}

		if node.isLeaf() && node.getNodeLeaf() != nil && bytes.Compare(node.getNodeLeaf().getKey(), prefix) >= 0 {
			found(node)
			if parent != nil && parent.getNodeLeaf() != nil {
				i.stack = append([]Node[T]{parent.getNodeLeaf()}, i.stack...)
			}
			return
		}

		// Determine the child index to proceed based on the next byte of the prefix
		if node.getPartialLen() > 0 {
			// If the node has a prefix, compare it with the prefix
			mismatchIdx := prefixMismatch[T](node, prefix, len(prefix), depth)
			if mismatchIdx < int(node.getPartialLen()) && !i.seenMismatch {
				// If there's a mismatch, set the node to nil to break the loop
				node = nil
				return
			}
			if mismatchIdx > 0 {
				i.seenMismatch = true
			}
			depth += int(node.getPartialLen())
		}

		if depth >= len(prefix) {
			i.stack = append([]Node[T]{node}, i.stack...)
			if parent != nil && parent.getNodeLeaf() != nil {
				i.stack = append([]Node[T]{parent.getNodeLeaf()}, i.stack...)
			}
			return
		}

		idx := node.getLowerBoundCh(prefix[depth])

		if i.seenMismatch {
			idx = 0
		}

		for itr := int(node.getNumChildren()) - 1; itr >= idx+1; itr-- {
			if node.getChild(itr) != nil {
				i.stack = append([]Node[T]{node.getChild(itr)}, i.stack...)
			}
		}

		if parent != nil && parent.getNodeLeaf() != nil {
			i.stack = append([]Node[T]{parent.getNodeLeaf()}, i.stack...)
		}

		if idx == -1 {
			node = nil
			return
		}

		parent = node
		// Move to the next level in the tree
		node = node.getChild(idx)

		depth++

	}

}<|MERGE_RESOLUTION|>--- conflicted
+++ resolved
@@ -102,15 +102,6 @@
 				if nodeCh == nil {
 					continue
 				}
-<<<<<<< HEAD
-				if node.getNodeLeaf() != nil && len(i.Path()) >= 2 && !node.getNodeLeaf().matchPrefix([]byte(i.Path())) {
-					continue
-				}
-				i.stack = append(i.stack, nodeCh)
-			}
-			if node.getNodeLeaf() != nil && len(i.Path()) >= 2 && node.getNodeLeaf().matchPrefix([]byte(i.Path())) {
-				return getKey(node.getNodeLeaf().key), node.getNodeLeaf().value, true
-=======
 				key := n4.keys[itr]
 				if (newDepth < len(i.path) && i.path[newDepth] == key) || (newDepth >= len(i.path)) {
 					i.stackIter = append(i.stackIter, NodeWrapper[T]{nodeCh, newDepth + int(n4.partialLen) + 1})
@@ -118,7 +109,6 @@
 			}
 			if n4.leaf != nil && bytes.HasPrefix(n4.leaf.key, i.path) {
 				return n4.leaf.key, n4.leaf.value, true
->>>>>>> 13f35982
 			}
 		case node16:
 			if node.getNodeLeaf() != nil && len(i.Path()) >= 2 && !node.getNodeLeaf().matchPrefix([]byte(i.Path())) {
@@ -131,15 +121,6 @@
 				if nodeCh == nil {
 					continue
 				}
-<<<<<<< HEAD
-				if node.getNodeLeaf() != nil && len(i.Path()) >= 2 && !node.getNodeLeaf().matchPrefix([]byte(i.Path())) {
-					continue
-				}
-				i.stack = append(i.stack, nodeCh)
-			}
-			if node.getNodeLeaf() != nil && len(i.Path()) >= 2 && node.getNodeLeaf().matchPrefix([]byte(i.Path())) {
-				return getKey(node.getNodeLeaf().key), node.getNodeLeaf().value, true
-=======
 				key := n16.keys[itr]
 				if (newDepth < len(i.path) && i.path[newDepth] == key) || (newDepth >= len(i.path)) {
 					i.stackIter = append(i.stackIter, NodeWrapper[T]{nodeCh, newDepth + int(n16.partialLen) + 1})
@@ -147,7 +128,6 @@
 			}
 			if n16.leaf != nil && bytes.HasPrefix(n16.leaf.key, i.path) {
 				return n16.leaf.key, n16.leaf.value, true
->>>>>>> 13f35982
 			}
 		case node48:
 			if node.getNodeLeaf() != nil && len(i.Path()) >= 2 && !node.getNodeLeaf().matchPrefix([]byte(i.Path())) {
@@ -164,21 +144,6 @@
 				if nodeCh == nil {
 					continue
 				}
-<<<<<<< HEAD
-				if node.getNodeLeaf() != nil && len(i.Path()) >= 2 && !node.getNodeLeaf().matchPrefix([]byte(i.Path())) {
-					continue
-				}
-				i.stack = append(i.stack, nodeCh)
-			}
-			if node.getNodeLeaf() != nil && len(i.Path()) >= 2 && node.getNodeLeaf().matchPrefix([]byte(i.Path())) {
-				return getKey(node.getNodeLeaf().key), node.getNodeLeaf().value, true
-			}
-		case node256:
-			n256 := node.(*Node256[T])
-			if node.getNodeLeaf() != nil && len(i.Path()) >= 2 && !node.getNodeLeaf().matchPrefix([]byte(i.Path())) {
-				continue
-			}
-=======
 				key := n48.keys[itr]
 				if (newDepth < len(i.path) && i.path[newDepth] == key) || (newDepth >= len(i.path)) {
 					i.stackIter = append(i.stackIter, NodeWrapper[T]{nodeCh, newDepth + int(n48.partialLen) + 1})
@@ -190,7 +155,6 @@
 		case node256:
 			n256 := node.(*Node256[T])
 			newDepth := nodeW.d + int(n256.partialLen)
->>>>>>> 13f35982
 			for itr := 255; itr >= 0; itr-- {
 				nodeCh := n256.children[itr]
 				if nodeCh == nil {
@@ -198,13 +162,8 @@
 				}
 				i.stackIter = append(i.stackIter, NodeWrapper[T]{nodeCh, newDepth + int(n256.partialLen) + 1})
 			}
-<<<<<<< HEAD
-			if node.getNodeLeaf() != nil && len(i.Path()) >= 2 && node.getNodeLeaf().matchPrefix([]byte(i.Path())) {
-				return getKey(node.getNodeLeaf().key), node.getNodeLeaf().value, true
-=======
 			if n256.leaf != nil && len(n256.leaf.key) >= 2 && bytes.HasPrefix(n256.leaf.key, i.path) {
 				return n256.leaf.key, n256.leaf.value, true
->>>>>>> 13f35982
 			}
 		}
 	}
